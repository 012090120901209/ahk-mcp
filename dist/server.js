import { Server } from '@modelcontextprotocol/sdk/server/index.js';
import { StdioServerTransport } from '@modelcontextprotocol/sdk/server/stdio.js';
import { SSEServerTransport } from '@modelcontextprotocol/sdk/server/sse.js';
import { CallToolRequestSchema, ListToolsRequestSchema, ListPromptsRequestSchema, GetPromptRequestSchema, ListResourcesRequestSchema, ReadResourceRequestSchema, } from '@modelcontextprotocol/sdk/types.js';
import { initializeDataLoader, getAhkIndex } from './core/loader.js';
import logger from './logger.js';
import { ToolRegistry } from './core/tool-registry.js';
import { envConfig } from './core/env-config.js';
import { logDebugEvent, logDebugError } from './debug-journal.js';
// Import tool classes and definitions
<<<<<<< HEAD
import { AhkDiagnosticsTool, ahkDiagnosticsToolDefinition } from './tools/ahk-analyze-diagnostics.js';
import { AhkSummaryTool, ahkSummaryToolDefinition } from './tools/ahk-analyze-summary.js';
import { AhkPromptsTool, ahkPromptsToolDefinition, getPromptCatalog } from './tools/ahk-docs-prompts.js';
import { AhkAnalyzeTool, ahkAnalyzeToolDefinition } from './tools/ahk-analyze-code.js';
import { AhkContextInjectorTool, ahkContextInjectorToolDefinition } from './tools/ahk-docs-context.js';
import { AhkSamplingEnhancer, ahkSamplingEnhancerToolDefinition } from './tools/ahk-docs-samples.js';
import { AhkDebugAgentTool, ahkDebugAgentToolDefinition } from './tools/ahk-run-debug.js';
import { AhkDocSearchTool, ahkDocSearchToolDefinition } from './tools/ahk-docs-search.js';
import { AhkVSCodeProblemsTool, ahkVSCodeProblemsToolDefinition } from './tools/ahk-analyze-vscode.js';
import { AhkRunTool, ahkRunToolDefinition } from './tools/ahk-run-script.js';
import { AhkRecentTool, ahkRecentToolDefinition } from './tools/ahk-file-recent.js';
import { AhkConfigTool, ahkConfigToolDefinition } from './tools/ahk-system-config.js';
import { AhkActiveFileTool, ahkActiveFileToolDefinition } from './tools/ahk-active-file.js';
import { AhkLspTool, ahkLspToolDefinition } from './tools/ahk-analyze-lsp.js';
import { AhkFileViewTool, ahkFileViewToolDefinition } from './tools/ahk-file-view.js';
import { AhkFileListTool, ahkFileListToolDefinition } from './tools/ahk-file-list.js';
import { AhkAutoFileTool, ahkAutoFileToolDefinition } from './tools/ahk-file-detect.js';
import { AhkProcessRequestTool, ahkProcessRequestToolDefinition } from './tools/ahk-run-process.js';
import { AhkFileTool, ahkFileToolDefinition } from './tools/ahk-file-active.js';
import { AhkEditTool, ahkEditToolDefinition } from './tools/ahk-file-edit.js';
import { AhkDiffEditTool, ahkDiffEditToolDefinition } from './tools/ahk-file-edit-diff.js';
import { AhkSettingsTool, ahkSettingsToolDefinition } from './tools/ahk-system-settings.js';
import { AhkAlphaTool, ahkAlphaToolDefinition } from './tools/ahk-system-alpha.js';
import { AhkFileEditorTool, ahkFileEditorToolDefinition } from './tools/ahk-file-edit-advanced.js';
import { AhkSmallEditTool, ahkSmallEditToolDefinition } from './tools/ahk-file-edit-small.js';
import { AhkSmartOrchestratorTool, ahkSmartOrchestratorToolDefinition } from './tools/ahk-smart-orchestrator.js';
import { AhkFileCreateTool, ahkFileCreateToolDefinition } from './tools/ahk-file-create.js';
import { AhkAnalyticsTool, ahkAnalyticsToolDefinition } from './tools/ahk-system-analytics.js';
import { AhkTestInteractiveTool, ahkTestInteractiveToolDefinition } from './tools/ahk-test-interactive.js';
import { AhkTraceViewerTool, ahkTraceViewerToolDefinition } from './tools/ahk-trace-viewer.js';
import { AHK_Library_List_Definition } from './tools/ahk-library-list.js';
import { AHK_Library_Info_Definition } from './tools/ahk-library-info.js';
import { AHK_Library_Import_Definition } from './tools/ahk-library-import.js';
=======
import { AhkDiagnosticsTool } from './tools/ahk-analyze-diagnostics.js';
import { AhkSummaryTool } from './tools/ahk-analyze-summary.js';
import { AhkPromptsTool, getPromptCatalog } from './tools/ahk-docs-prompts.js';
import { AhkAnalyzeTool } from './tools/ahk-analyze-code.js';
import { AhkContextInjectorTool } from './tools/ahk-docs-context.js';
import { AhkSamplingEnhancer } from './tools/ahk-docs-samples.js';
import { AhkDebugAgentTool } from './tools/ahk-run-debug.js';
import { AhkDocSearchTool } from './tools/ahk-docs-search.js';
import { AhkVSCodeProblemsTool } from './tools/ahk-analyze-vscode.js';
import { AhkRunTool } from './tools/ahk-run-script.js';
import { AhkRecentTool } from './tools/ahk-file-recent.js';
import { AhkConfigTool } from './tools/ahk-system-config.js';
import { AhkActiveFileTool } from './tools/ahk-active-file.js';
import { AhkLspTool } from './tools/ahk-analyze-lsp.js';
import { AhkFileViewTool } from './tools/ahk-file-view.js';
import { AhkAutoFileTool } from './tools/ahk-file-detect.js';
import { AhkProcessRequestTool } from './tools/ahk-run-process.js';
import { AhkFileTool } from './tools/ahk-file-active.js';
import { AhkEditTool } from './tools/ahk-file-edit.js';
import { AhkDiffEditTool } from './tools/ahk-file-edit-diff.js';
import { AhkSettingsTool } from './tools/ahk-system-settings.js';
import { AhkAlphaTool } from './tools/ahk-system-alpha.js';
import { AhkFileEditorTool } from './tools/ahk-file-edit-advanced.js';
import { AhkSmallEditTool } from './tools/ahk-file-edit-small.js';
import { AhkSmartOrchestratorTool } from './tools/ahk-smart-orchestrator.js';
import { AhkFileCreateTool } from './tools/ahk-file-create.js';
import { AhkAnalyticsTool } from './tools/ahk-system-analytics.js';
import { AhkTestInteractiveTool } from './tools/ahk-test-interactive.js';
import { AhkTraceViewerTool } from './tools/ahk-trace-viewer.js';
import { AhkToolsSearchTool } from './tools/ahk-tools-search.js';
import { AhkWorkflowAnalyzeFixRunTool } from './tools/ahk-workflow-analyze-fix-run.js';
import { AhkLspDocumentSymbolsTool } from './tools/ahk-lsp-document-symbols.js';
import { AhkLspHoverTool } from './tools/ahk-lsp-hover.js';
import { AhkLspFormatTool } from './tools/ahk-lsp-format.js';
import { AhkLspCompletionTool } from './tools/ahk-lsp-completion.js';
>>>>>>> 802681b5
import { ToolFactory } from './core/tool-factory.js';
import { autoDetect, getActiveFilePath } from './core/active-file.js';
import { toolSettings } from './core/tool-settings.js';
import { configManager } from './core/path-converter-config.js';
import { pathConverter } from './utils/path-converter.js';
import { pathInterceptor } from './core/path-interceptor.js';
import { observabilityServer } from './core/observability-server.js';
import './core/opentelemetry.js'; // Initialize OpenTelemetry (if enabled)
import { tracer } from './core/tracing.js';
import { getStandardToolDefinitions, getToolMetadata } from './core/tool-metadata.js';
export class AutoHotkeyMcpServer {
    constructor() {
        this.server = new Server({
            name: 'ahk-mcp-server',
            version: '2.0.0',
        }, {
            capabilities: {
                tools: {},
                prompts: {},
                resources: {},
                sampling: {},
            },
        });
        // Initialize tool instances
        this.ahkDiagnosticsToolInstance = new AhkDiagnosticsTool();
        this.ahkSummaryToolInstance = new AhkSummaryTool();
        this.ahkPromptsToolInstance = new AhkPromptsTool();
        this.ahkAnalyzeToolInstance = new AhkAnalyzeTool();
        this.ahkContextInjectorToolInstance = new AhkContextInjectorTool();
        this.ahkSamplingEnhancerToolInstance = new AhkSamplingEnhancer();
        this.ahkDebugAgentToolInstance = new AhkDebugAgentTool();
        this.ahkDocSearchToolInstance = new AhkDocSearchTool();
        this.ahkRunToolInstance = new AhkRunTool();
        this.ahkVSCodeProblemsToolInstance = new AhkVSCodeProblemsTool();
        this.ahkRecentToolInstance = new AhkRecentTool();
        this.ahkConfigToolInstance = new AhkConfigTool();
        this.ahkActiveFileToolInstance = new AhkActiveFileTool();
        this.ahkLspToolInstance = new AhkLspTool();
        this.ahkFileViewToolInstance = new AhkFileViewTool();
        this.ahkFileListToolInstance = new AhkFileListTool();
        this.ahkAutoFileToolInstance = new AhkAutoFileTool();
        this.ahkProcessRequestToolInstance = new AhkProcessRequestTool();
        this.ahkFileToolInstance = new AhkFileTool();
        this.ahkEditToolInstance = new AhkEditTool();
        this.ahkDiffEditToolInstance = new AhkDiffEditTool();
        this.ahkSettingsToolInstance = new AhkSettingsTool();
        this.ahkAlphaToolInstance = new AhkAlphaTool();
        this.ahkFileEditorToolInstance = new AhkFileEditorTool();
        this.ahkSmallEditToolInstance = new AhkSmallEditTool();
        this.ahkFileCreateToolInstance = new AhkFileCreateTool();
        this.ahkAnalyticsToolInstance = new AhkAnalyticsTool();
        this.ahkTestInteractiveToolInstance = new AhkTestInteractiveTool();
        this.ahkTraceViewerToolInstance = new AhkTraceViewerTool();
        this.ahkToolsSearchToolInstance = new AhkToolsSearchTool();
        this.ahkLspDocumentSymbolsToolInstance = new AhkLspDocumentSymbolsTool();
        this.ahkLspHoverToolInstance = new AhkLspHoverTool();
        this.ahkLspFormatToolInstance = new AhkLspFormatTool();
        this.ahkLspCompletionToolInstance = new AhkLspCompletionTool();
        this.toolRegistry = new ToolRegistry(this);
        // Initialize workflow tool with dependencies (must be after other tools are initialized)
        this.ahkWorkflowAnalyzeFixRunToolInstance = new AhkWorkflowAnalyzeFixRunTool(this.ahkAnalyzeToolInstance, this.ahkEditToolInstance, this.ahkRunToolInstance);
        // Initialize Smart Orchestrator after toolRegistry is created
        const toolFactory = new ToolFactory();
        this.ahkSmartOrchestratorToolInstance = new AhkSmartOrchestratorTool(toolFactory, this.toolRegistry);
        // Initialize path conversion system
        this.initializePathConversion();
        this.setupToolHandlers();
        this.setupPromptHandlers();
        this.setupResourceHandlers();
    }
    /**
     * Setup MCP tool handlers
     */
    setupToolHandlers() {
        // List tools handler
        this.server.setRequestHandler(ListToolsRequestSchema, async () => {
            logger.debug('Listing available AutoHotkey tools');
            // Check if we're in SSE mode (for ChatGPT compatibility)
            const useSSE = envConfig.useSSEMode();
            logDebugEvent('tools.list', { status: 'start', message: useSSE ? 'Including SSE-specific tools' : 'Standard tool listing' });
<<<<<<< HEAD
            const standardTools = [
                ahkFileEditorToolDefinition, // PRIMARY FILE EDITING TOOL - Listed first for priority
                ahkEditToolDefinition,
                ahkFileToolDefinition,
                ahkFileCreateToolDefinition,
                ahkFileListToolDefinition,
                ahkDiffEditToolDefinition,
                ahkDiagnosticsToolDefinition,
                ahkRunToolDefinition,
                ahkAnalyzeToolDefinition,
                ahkContextInjectorToolDefinition,
                ahkSummaryToolDefinition,
                ahkPromptsToolDefinition,
                ahkSamplingEnhancerToolDefinition,
                ahkDebugAgentToolDefinition,
                ahkDocSearchToolDefinition,
                ahkVSCodeProblemsToolDefinition,
                ahkRecentToolDefinition,
                ahkConfigToolDefinition,
                ahkActiveFileToolDefinition,
                ahkLspToolDefinition,
                ahkFileViewToolDefinition,
                ahkAutoFileToolDefinition,
                ahkProcessRequestToolDefinition,
                ahkSettingsToolDefinition,
                ahkSmallEditToolDefinition,
                ahkAlphaToolDefinition,
                ahkSmartOrchestratorToolDefinition,
                ahkAnalyticsToolDefinition,
                ahkTestInteractiveToolDefinition,
                ahkTraceViewerToolDefinition,
                AHK_Library_List_Definition,
                AHK_Library_Info_Definition,
                AHK_Library_Import_Definition,
            ];
=======
            const standardTools = getStandardToolDefinitions();
            const metadataIndex = new Map(getToolMetadata().map((entry) => [entry.definition.name, entry]));
            const activeFileAwareNames = new Set(getToolMetadata()
                .filter((entry) => entry.category === 'file')
                .map((entry) => entry.definition.name));
            const activeFilePath = getActiveFilePath();
            const activeFileNote = `\n\n📎 Active File: ${activeFilePath ?? 'Not set. Use AHK_File_Active to select a target.'}`;
            const contextualTools = standardTools.map((tool) => {
                if (!activeFileAwareNames.has(tool.name)) {
                    return tool;
                }
                const metadata = metadataIndex.get(tool.name);
                const suffix = metadata?.category === 'file' ? activeFileNote : '';
                return {
                    ...tool,
                    description: `${tool.description}${suffix}`
                };
            });
>>>>>>> 802681b5
            // Add ChatGPT-compatible tools when in SSE mode
            const chatGPTTools = useSSE ? [
                {
                    name: 'search',
                    description: 'Search AutoHotkey v2 documentation and code examples',
                    inputSchema: {
                        type: 'object',
                        properties: {
                            query: {
                                type: 'string',
                                description: 'Search query for AutoHotkey documentation'
                            }
                        },
                        required: ['query']
                    }
                },
                {
                    name: 'fetch',
                    description: 'Fetch detailed AutoHotkey documentation for a specific item',
                    inputSchema: {
                        type: 'object',
                        properties: {
                            id: {
                                type: 'string',
                                description: 'Unique identifier for the AutoHotkey documentation item'
                            }
                        },
                        required: ['id']
                    }
                }
            ] : [];
            const tools = [...contextualTools, ...chatGPTTools];
            logDebugEvent('tools.list', { status: 'success', message: `Returned ${tools.length} tools`, details: { mode: useSSE ? 'sse' : 'stdio' } });
            return {
                tools,
            };
        });
        // Call tool handler
        this.server.setRequestHandler(CallToolRequestSchema, async (request) => {
            const { name, arguments: args } = request.params;
            const startTime = Date.now();
            logDebugEvent('tools.call', { status: 'start', message: name, details: {
                    hasArgs: Boolean(args && typeof args === 'object' && Object.keys(args).length),
                    argCount: args && typeof args === 'object' ? Object.keys(args).length : 0,
                    toolType: name.split('_')[1] || 'unknown'
                } });
            logger.info(`🔧 Tool called: ${name}`);
            logger.debug(`🔧 Tool arguments:`, args);
            // AUTO-DETECT FILE PATHS IN ANY TOOL INPUT (if enabled)
            // Check all string arguments for potential file paths
            if (toolSettings.isFileDetectionAllowed() && args && typeof args === 'object') {
                for (const value of Object.values(args)) {
                    if (typeof value === 'string') {
                        autoDetect(value);
                    }
                }
            }
            try {
                // Execute tool with distributed tracing
                const result = await tracer.trace(name, async (span) => {
                    // Add tool metadata to span
                    span.attributes.tool = name;
                    span.attributes.argCount = args && typeof args === 'object'
                        ? Object.keys(args).length
                        : 0;
                    // Execute the tool
                    const toolResult = await this.toolRegistry.executeTool(name, args);
                    // Add result metadata to span
                    if (toolResult && toolResult.content) {
                        span.attributes.resultContentCount = toolResult.content.length;
                        span.attributes.isError = toolResult.isError || false;
                    }
                    return toolResult;
                }, { toolType: name.split('_')[1] || 'unknown' });
                logDebugEvent('tools.call', { status: 'success', message: name, details: {
                        duration: Date.now() - startTime,
                        hasResult: Boolean(result && result.content && result.content.length > 0)
                    } });
                return result;
            }
            catch (error) {
                logger.error(`Error executing tool ${name}:`, error);
                logDebugError('tools.call', error, { details: { tool: name } });
                throw error;
            }
        });
    }
    /**
     * Setup MCP prompt handlers
     */
    setupPromptHandlers() {
        // List prompts handler
        this.server.setRequestHandler(ListPromptsRequestSchema, async () => {
            logger.debug('Listing available AutoHotkey prompts');
            logDebugEvent('prompts.list', { status: 'start', message: 'Gathering prompt catalog' });
            const prompts = await getPromptCatalog();
            const promptList = prompts.map((prompt) => {
                const description = prompt.source === 'module' && prompt.module
                    ? `AutoHotkey v2 module prompt from ${prompt.module}`
                    : `AutoHotkey v2: ${prompt.title}`;
                return {
                    name: this.createPromptName(prompt.slug ?? prompt.title),
                    description,
                    arguments: []
                };
            });
            logDebugEvent('prompts.list', { status: 'success', message: `Returned ${promptList.length} prompts` });
            return {
                prompts: promptList,
            };
        });
        // Get prompt handler  
        this.server.setRequestHandler(GetPromptRequestSchema, async (request) => {
            const { name } = request.params;
            logger.info(`Getting prompt: ${name}`);
            logDebugEvent('prompts.get', { status: 'start', message: name });
            const prompts = await getPromptCatalog();
            const prompt = prompts.find((p) => this.createPromptName(p.slug ?? p.title) === name);
            if (!prompt) {
                logDebugEvent('prompts.get', { status: 'error', message: `Prompt not found: ${name}` });
                throw new Error(`Prompt not found: ${name}`);
            }
            logDebugEvent('prompts.get', { status: 'success', message: name });
            return {
                description: prompt.title,
                messages: [
                    {
                        role: 'user',
                        content: {
                            type: 'text',
                            text: prompt.body
                        }
                    }
                ]
            };
        });
    }
    /**
     * Create a URL-safe prompt name from title
     */
    createPromptName(title) {
        return title
            .toLowerCase()
            .replace(/[^a-z0-9\s-]/g, '') // Remove unsupported characters
            .replace(/\s+/g, '-') // Replace spaces with hyphens
            .replace(/-{2,}/g, '-') // Collapse multiple hyphens
            .replace(/^-+|-+$/g, ''); // Remove leading/trailing hyphens
    }
    normalizeResourceUri(uri) {
        if (!uri) {
            return uri;
        }
        const colonIndex = uri.indexOf(':');
        const schemeIndex = uri.indexOf('://');
        if (colonIndex > -1 && (schemeIndex === -1 || colonIndex < schemeIndex)) {
            const possibleUri = uri.slice(colonIndex + 1);
            if (possibleUri.startsWith('ahk://')) {
                return possibleUri;
            }
        }
        return uri;
    }
    /**
     * Setup MCP resource handlers for automatic context injection
     */
    setupResourceHandlers() {
        // List resources handler
        this.server.setRequestHandler(ListResourcesRequestSchema, async () => {
            logger.debug('Listing available AutoHotkey resources');
            logDebugEvent('resources.list', { status: 'start', message: 'Enumerating exposed resources' });
            const resources = [
                {
                    uri: 'ahk://context/auto',
                    name: 'AutoHotkey Auto-Context',
                    description: 'Automatically provides relevant AutoHotkey documentation based on detected keywords',
                    mimeType: 'text/markdown'
                },
                {
                    uri: 'ahk://docs/functions',
                    name: 'AutoHotkey Functions Reference',
                    description: 'Complete reference of AutoHotkey v2 built-in functions',
                    mimeType: 'application/json'
                },
                {
                    uri: 'ahk://docs/variables',
                    name: 'AutoHotkey Variables Reference',
                    description: 'Complete reference of AutoHotkey v2 built-in variables',
                    mimeType: 'application/json'
                },
                {
                    uri: 'ahk://docs/classes',
                    name: 'AutoHotkey Classes Reference',
                    description: 'Complete reference of AutoHotkey v2 built-in classes',
                    mimeType: 'application/json'
                },
                {
                    uri: 'ahk://docs/methods',
                    name: 'AutoHotkey Methods Reference',
                    description: 'Complete reference of AutoHotkey v2 built-in methods',
                    mimeType: 'application/json'
                },
                {
                    uri: 'ahk://templates/file-system-watcher',
                    name: 'File System Watcher Template',
                    description: 'AutoHotkey v2 script template for monitoring file system changes',
                    mimeType: 'text/plain'
                },
                {
                    uri: 'ahk://templates/clipboard-manager',
                    name: 'Clipboard Manager Template',
                    description: 'AutoHotkey v2 script template for clipboard management',
                    mimeType: 'text/plain'
                },
                {
                    uri: 'ahk://templates/cpu-monitor',
                    name: 'CPU Monitor Template',
                    description: 'AutoHotkey v2 script template for system monitoring',
                    mimeType: 'text/plain'
                },
                {
                    uri: 'ahk://templates/hotkey-toggle',
                    name: 'Hotkey Toggle Template',
                    description: 'AutoHotkey v2 script template for hotkey management',
                    mimeType: 'text/plain'
                },
                {
                    uri: 'ahk://system/clipboard',
                    name: 'Live Clipboard Content',
                    description: 'Real-time clipboard content (read-only)',
                    mimeType: 'text/plain'
                },
                {
                    uri: 'ahk://system/info',
                    name: 'System Information',
                    description: 'Current system information and AutoHotkey environment',
                    mimeType: 'application/json'
                }
            ];
            logDebugEvent('resources.list', { status: 'success', message: `Returned ${resources.length} resources` });
            return {
                resources,
            };
        });
        // Read resource handler
        this.server.setRequestHandler(ReadResourceRequestSchema, async (request) => {
            const { uri } = request.params;
            const normalizedUri = this.normalizeResourceUri(uri);
            const baseDetails = uri !== normalizedUri ? { requested: uri, normalized: normalizedUri } : undefined;
            const mergeDetails = (details) => {
                return baseDetails ? { ...baseDetails, ...(details ?? {}) } : details;
            };
            logger.info(`Reading resource: ${normalizedUri}`);
            logDebugEvent('resources.read', { status: 'start', message: normalizedUri, details: mergeDetails() });
            if (normalizedUri === 'ahk://context/auto') {
                // This would normally be triggered by analyzing user input
                // For now, return a placeholder
                logDebugEvent('resources.read', { status: 'success', message: normalizedUri, details: mergeDetails({ kind: 'auto-context' }) });
                return {
                    contents: [
                        {
                            uri,
                            mimeType: 'text/markdown',
                            text: '## 🎯 AutoHotkey Context Available\n\nUse the `AHK_Context_Injector` tool to analyze your prompts and get relevant AutoHotkey documentation automatically injected.'
                        }
                    ]
                };
            }
            if (normalizedUri === 'ahk://docs/functions') {
                const ahkIndex = getAhkIndex();
                logDebugEvent('resources.read', { status: 'success', message: normalizedUri, details: mergeDetails({ kind: 'functions' }) });
                return {
                    contents: [
                        {
                            uri,
                            mimeType: 'application/json',
                            text: JSON.stringify(ahkIndex?.functions || [], null, 2)
                        }
                    ]
                };
            }
            if (normalizedUri === 'ahk://docs/variables') {
                const ahkIndex = getAhkIndex();
                logDebugEvent('resources.read', { status: 'success', message: normalizedUri, details: mergeDetails({ kind: 'variables' }) });
                return {
                    contents: [
                        {
                            uri,
                            mimeType: 'application/json',
                            text: JSON.stringify(ahkIndex?.variables || [], null, 2)
                        }
                    ]
                };
            }
            if (normalizedUri === 'ahk://docs/classes') {
                const ahkIndex = getAhkIndex();
                logDebugEvent('resources.read', { status: 'success', message: normalizedUri, details: mergeDetails({ kind: 'classes' }) });
                return {
                    contents: [
                        {
                            uri,
                            mimeType: 'application/json',
                            text: JSON.stringify(ahkIndex?.classes || [], null, 2)
                        }
                    ]
                };
            }
            if (normalizedUri === 'ahk://docs/methods') {
                const ahkIndex = getAhkIndex();
                logDebugEvent('resources.read', { status: 'success', message: normalizedUri, details: mergeDetails({ kind: 'methods' }) });
                return {
                    contents: [
                        {
                            uri,
                            mimeType: 'application/json',
                            text: JSON.stringify(ahkIndex?.methods || [], null, 2)
                        }
                    ]
                };
            }
            // Script templates
            if (normalizedUri === 'ahk://templates/file-system-watcher') {
                logDebugEvent('resources.read', { status: 'success', message: normalizedUri, details: mergeDetails({ kind: 'template', name: 'file-system-watcher' }) });
                return {
                    contents: [
                        {
                            uri,
                            mimeType: 'text/plain',
                            text: `; AutoHotkey v2 File System Watcher Template
; Monitors a directory for file changes and triggers callbacks

class FileSystemWatcher {
    __New(directory, callback) {
        this.directory := directory
        this.callback := callback
        this.timer := ObjBindMethod(this, "CheckChanges")
        this.lastModified := Map()
        this.Initialize()
    }
    
    Initialize() {
        ; Store initial state
        Loop Files, this.directory "\\*.*", "R" {
            this.lastModified[A_LoopFileFullPath] := A_LoopFileTimeModified
        }
        ; Start monitoring
        SetTimer(this.timer, 1000)
    }
    
    CheckChanges() {
        currentFiles := Map()
        
        ; Check all files in directory
        Loop Files, this.directory "\\*.*", "R" {
            currentFiles[A_LoopFileFullPath] := A_LoopFileTimeModified
            
            ; Check if file is new or modified
            if (!this.lastModified.Has(A_LoopFileFullPath)) {
                this.callback.Call("created", A_LoopFileFullPath)
            } else if (this.lastModified[A_LoopFileFullPath] != A_LoopFileTimeModified) {
                this.callback.Call("modified", A_LoopFileFullPath)
            }
        }
        
        ; Check for deleted files
        for file, _ in this.lastModified {
            if (!currentFiles.Has(file)) {
                this.callback.Call("deleted", file)
            }
        }
        
        this.lastModified := currentFiles
    }
    
    Stop() {
        SetTimer(this.timer, 0)
    }
}

; Example usage:
; watcher := FileSystemWatcher("C:\\MyFolder", (action, file) => {
;     ToolTip(action ": " file)
;     SetTimer(() => ToolTip(), -2000)
; })
`
                        }
                    ]
                };
            }
            if (normalizedUri === 'ahk://templates/clipboard-manager') {
                logDebugEvent('resources.read', { status: 'success', message: normalizedUri, details: mergeDetails({ kind: 'template', name: 'clipboard-manager' }) });
                return {
                    contents: [
                        {
                            uri,
                            mimeType: 'text/plain',
                            text: `; AutoHotkey v2 Clipboard Manager Template
; Opens GUI with clipboard content and text transformation options

class ClipboardManager {
    __New() {
        this.CreateGUI()
        this.LoadClipboard()
    }
    
    CreateGUI() {
        this.gui := Gui("+Resize", "Clipboard Manager")
        this.gui.SetFont("s10", "Consolas")
        
        ; Main edit control
        this.editControl := this.gui.Add("Edit", "x10 y10 w400 h300 VScroll")
        
        ; Buttons
        this.gui.Add("Button", "x10 y320 w80 h30 gUpperCase", "UPPER").OnEvent("Click", (*) => this.UpperCase())
        this.gui.Add("Button", "x100 y320 w80 h30 gLowerCase", "lower").OnEvent("Click", (*) => this.LowerCase())
        this.gui.Add("Button", "x190 y320 w80 h30 gTitleCase", "Title Case").OnEvent("Click", (*) => this.TitleCase())
        this.gui.Add("Button", "x280 y320 w80 h30 gSaveClip", "Save to Clipboard").OnEvent("Click", (*) => this.SaveToClipboard())
        this.gui.Add("Button", "x370 y320 w50 h30 gReload", "Reload").OnEvent("Click", (*) => this.LoadClipboard())
        
        ; Status bar
        this.statusBar := this.gui.Add("StatusBar")
        this.statusBar.SetText("Ready")
        
        this.gui.OnEvent("Close", (*) => ExitApp())
        this.gui.Show()
    }
    
    LoadClipboard() {
        this.editControl.Text := A_Clipboard
        this.statusBar.SetText("Clipboard loaded - " StrLen(A_Clipboard) " characters")
    }
    
    UpperCase() {
        this.editControl.Text := StrUpper(this.editControl.Text)
        this.statusBar.SetText("Converted to UPPERCASE")
    }
    
    LowerCase() {
        this.editControl.Text := StrLower(this.editControl.Text)
        this.statusBar.SetText("Converted to lowercase")
    }
    
    TitleCase() {
        this.editControl.Text := StrTitle(this.editControl.Text)
        this.statusBar.SetText("Converted to Title Case")
    }
    
    SaveToClipboard() {
        A_Clipboard := this.editControl.Text
        this.statusBar.SetText("Saved to clipboard - " StrLen(A_Clipboard) " characters")
    }
}

; Create and show clipboard manager
clipManager := ClipboardManager()
`
                        }
                    ]
                };
            }
            if (normalizedUri === 'ahk://templates/cpu-monitor') {
                logDebugEvent('resources.read', { status: 'success', message: normalizedUri, details: mergeDetails({ kind: 'template', name: 'cpu-monitor' }) });
                return {
                    contents: [
                        {
                            uri,
                            mimeType: 'text/plain',
                            text: `; AutoHotkey v2 CPU Monitor Template
; Displays current CPU usage as an updating tooltip

class CPUMonitor {
    __New() {
        this.Initialize()
    }
    
    Initialize() {
        ; Start monitoring timer
        this.timer := ObjBindMethod(this, "UpdateCPU")
        SetTimer(this.timer, 1000)
        
        ; Initial update
        this.UpdateCPU()
    }
    
    UpdateCPU() {
        try {
            ; Get CPU usage using WMI
            cpuUsage := this.GetCPUUsage()
            
            ; Display as tooltip
            ToolTip("CPU Usage: " cpuUsage "%\\nPress Ctrl+Alt+Q to quit", 10, 10)
        } catch Error as e {
            ToolTip("Error reading CPU: " e.Message, 10, 10)
        }
    }
    
    GetCPUUsage() {
        ; Use WMI to get CPU usage
        for objItem in ComObjGet("winmgmts:").ExecQuery("SELECT * FROM Win32_Processor") {
            return Round(objItem.LoadPercentage, 1)
        }
        return 0
    }
    
    Stop() {
        SetTimer(this.timer, 0)
        ToolTip()
    }
}

; Hotkey to quit
^!q::ExitApp()

; Start CPU monitor
cpuMonitor := CPUMonitor()
`
                        }
                    ]
                };
            }
            if (normalizedUri === 'ahk://templates/hotkey-toggle') {
                logDebugEvent('resources.read', { status: 'success', message: normalizedUri, details: mergeDetails({ kind: 'template', name: 'hotkey-toggle' }) });
                return {
                    contents: [
                        {
                            uri,
                            mimeType: 'text/plain',
                            text: `; AutoHotkey v2 Hotkey Toggle Template
; Function to toggle any hotkey on/off with visual feedback

class HotkeyManager {
    __New() {
        this.hotkeyStates := Map()
    }
    
    ; Toggle a hotkey on/off
    ToggleHotkey(hotkey, callback, description := "") {
        if (this.hotkeyStates.Has(hotkey)) {
            ; Hotkey exists, toggle it
            if (this.hotkeyStates[hotkey].enabled) {
                this.DisableHotkey(hotkey)
            } else {
                this.EnableHotkey(hotkey)
            }
        } else {
            ; New hotkey, register it
            this.RegisterHotkey(hotkey, callback, description)
        }
    }
    
    RegisterHotkey(hotkey, callback, description := "") {
        try {
            Hotkey(hotkey, callback)
            this.hotkeyStates[hotkey] := {
                enabled: true,
                callback: callback,
                description: description
            }
            this.ShowStatus(hotkey, "ENABLED", description)
        } catch Error as e {
            this.ShowStatus(hotkey, "ERROR: " e.Message)
        }
    }
    
    EnableHotkey(hotkey) {
        if (this.hotkeyStates.Has(hotkey)) {
            try {
                Hotkey(hotkey, "On")
                this.hotkeyStates[hotkey].enabled := true
                this.ShowStatus(hotkey, "ENABLED", this.hotkeyStates[hotkey].description)
            } catch Error as e {
                this.ShowStatus(hotkey, "ERROR: " e.Message)
            }
        }
    }
    
    DisableHotkey(hotkey) {
        if (this.hotkeyStates.Has(hotkey)) {
            try {
                Hotkey(hotkey, "Off")
                this.hotkeyStates[hotkey].enabled := false
                this.ShowStatus(hotkey, "DISABLED", this.hotkeyStates[hotkey].description)
            } catch Error as e {
                this.ShowStatus(hotkey, "ERROR: " e.Message)
            }
        }
    }
    
    ShowStatus(hotkey, status, description := "") {
        message := "Hotkey: " hotkey "\\nStatus: " status
        if (description) {
            message .= "\\nDescription: " description
        }
        ToolTip(message)
        SetTimer(() => ToolTip(), -2000)
    }
    
    ListHotkeys() {
        message := "Registered Hotkeys:\\n"
        for hotkey, state in this.hotkeyStates {
            status := state.enabled ? "ON" : "OFF"
            desc := state.description ? " - " state.description : ""
            message .= hotkey " [" status "]" desc "\\n"
        }
        MsgBox(message, "Hotkey Manager")
    }
}

; Create hotkey manager
hkManager := HotkeyManager()

; Example usage:
; Toggle F1 key
F12::hkManager.ToggleHotkey("F1", (*) => MsgBox("F1 pressed!"), "Example hotkey")

; List all hotkeys
^F12::hkManager.ListHotkeys()
`
                        }
                    ]
                };
            }
            if (normalizedUri === 'ahk://system/clipboard') {
                logDebugEvent('resources.read', { status: 'success', message: normalizedUri, details: mergeDetails({ kind: 'system' }) });
                return {
                    contents: [
                        {
                            uri,
                            mimeType: 'text/plain',
                            text: "(Live clipboard access not available in MCP server context)\nUse AutoHotkey scripts with A_Clipboard variable to access clipboard content."
                        }
                    ]
                };
            }
            if (normalizedUri === 'ahk://system/info') {
                const systemInfo = {
                    autohotkeyVersion: "v2.0+",
                    operatingSystem: "Windows",
                    computerName: "Unknown",
                    userName: "Unknown",
                    timestamp: new Date().toISOString(),
                    processId: process.pid,
                    workingDirectory: process.cwd(),
                    nodeVersion: process.version,
                    platform: process.platform,
                    arch: process.arch,
                    memoryUsage: process.memoryUsage(),
                    uptime: process.uptime()
                };
                logDebugEvent('resources.read', { status: 'success', message: normalizedUri, details: mergeDetails({ kind: 'system-info' }) });
                return {
                    contents: [
                        {
                            uri,
                            mimeType: 'application/json',
                            text: JSON.stringify(systemInfo, null, 2)
                        }
                    ]
                };
            }
            logDebugEvent('resources.read', { status: 'error', message: `Resource not found: ${uri}` });
            throw new Error(`Resource not found: ${uri}`);
        });
    }
    /**
     * Handle resource requests by delegating to appropriate handlers
     */
    async handleResourceRequest(normalizedUri, originalUri, _mergeDetails) {
        const ahkIndex = getAhkIndex();
        // Documentation resources
        if (normalizedUri === 'ahk://docs/functions') {
            return {
                contents: [{
                        uri: originalUri,
                        mimeType: 'application/json',
                        text: JSON.stringify(ahkIndex?.functions || [], null, 2)
                    }]
            };
        }
        if (normalizedUri === 'ahk://docs/variables') {
            return {
                contents: [{
                        uri: originalUri,
                        mimeType: 'application/json',
                        text: JSON.stringify(ahkIndex?.variables || [], null, 2)
                    }]
            };
        }
        if (normalizedUri === 'ahk://docs/classes') {
            return {
                contents: [{
                        uri: originalUri,
                        mimeType: 'application/json',
                        text: JSON.stringify(ahkIndex?.classes || [], null, 2)
                    }]
            };
        }
        if (normalizedUri === 'ahk://docs/methods') {
            return {
                contents: [{
                        uri: originalUri,
                        mimeType: 'application/json',
                        text: JSON.stringify(ahkIndex?.methods || [], null, 2)
                    }]
            };
        }
        // Context resources
        if (normalizedUri === 'ahk://context/auto') {
            return {
                contents: [{
                        uri: originalUri,
                        mimeType: 'text/markdown',
                        text: '## 🎯 AutoHotkey Context Available\n\nUse the `AHK_Context_Injector` tool to analyze your prompts and get relevant AutoHotkey documentation automatically injected.'
                    }]
            };
        }
        // System resources
        if (normalizedUri === 'ahk://system/info') {
            const systemInfo = {
                autohotkeyVersion: "v2.0+",
                operatingSystem: "Windows",
                computerName: "Unknown",
                userName: "Unknown",
                timestamp: new Date().toISOString(),
                processId: process.pid,
                workingDirectory: process.cwd(),
                nodeVersion: process.version,
                platform: process.platform,
                arch: process.arch,
                memoryUsage: process.memoryUsage(),
                uptime: process.uptime()
            };
            return {
                contents: [{
                        uri: originalUri,
                        mimeType: 'application/json',
                        text: JSON.stringify(systemInfo, null, 2)
                    }]
            };
        }
        if (normalizedUri === 'ahk://system/clipboard') {
            return {
                contents: [{
                        uri: originalUri,
                        mimeType: 'text/plain',
                        text: "(Live clipboard access not available in MCP server context)\nUse AutoHotkey scripts with A_Clipboard variable to access clipboard content."
                    }]
            };
        }
        // Template resources
        const templates = {
            'file-system-watcher': this.getFileSystemWatcherTemplate(),
            'clipboard-manager': this.getClipboardManagerTemplate(),
            'cpu-monitor': this.getCpuMonitorTemplate(),
            'hotkey-toggle': this.getHotkeyToggleTemplate()
        };
        for (const [name, content] of Object.entries(templates)) {
            if (normalizedUri === `ahk://templates/${name}`) {
                return {
                    contents: [{
                            uri: originalUri,
                            mimeType: 'text/plain',
                            text: content
                        }]
                };
            }
        }
        throw new Error(`Resource not found: ${originalUri}`);
    }
    /**
     * Get file system watcher template
     */
    getFileSystemWatcherTemplate() {
        return `; AutoHotkey v2 File System Watcher Template
; Monitors a directory for file changes and triggers callbacks

class FileSystemWatcher {
    __New(directory, callback) {
        this.directory := directory
        this.callback := callback
        this.timer := ObjBindMethod(this, "CheckChanges")
        this.lastModified := Map()
        this.Initialize()
    }
    
    Initialize() {
        ; Store initial state
        Loop Files, this.directory "\\*.*", "R" {
            this.lastModified[A_LoopFileFullPath] := A_LoopFileTimeModified
        }
        ; Start monitoring
        SetTimer(this.timer, 1000)
    }
    
    CheckChanges() {
        currentFiles := Map()
        
        ; Check all files in directory
        Loop Files, this.directory "\\*.*", "R" {
            currentFiles[A_LoopFileFullPath] := A_LoopFileTimeModified
            
            ; Check if file is new or modified
            if (!this.lastModified.Has(A_LoopFileFullPath)) {
                this.callback.Call("created", A_LoopFileFullPath)
            } else if (this.lastModified[A_LoopFileFullPath] != A_LoopFileTimeModified) {
                this.callback.Call("modified", A_LoopFileFullPath)
            }
        }
        
        ; Check for deleted files
        for file, _ in this.lastModified {
            if (!currentFiles.Has(file)) {
                this.callback.Call("deleted", file)
            }
        }
        
        this.lastModified := currentFiles
    }
    
    Stop() {
        SetTimer(this.timer, 0)
    }
}

; Example usage:
; watcher := FileSystemWatcher("C:\\MyFolder", (action, file) => {
;     ToolTip(action ": " file)
;     SetTimer(() => ToolTip(), -2000)
; })
`;
    }
    /**
     * Get clipboard manager template
     */
    getClipboardManagerTemplate() {
        return `; AutoHotkey v2 Clipboard Manager Template
; Opens GUI with clipboard content and text transformation options

class ClipboardManager {
    __New() {
        this.CreateGUI()
        this.LoadClipboard()
    }
    
    CreateGUI() {
        this.gui := Gui("+Resize", "Clipboard Manager")
        this.gui.SetFont("s10", "Consolas")
        
        ; Main edit control
        this.editControl := this.gui.Add("Edit", "x10 y10 w400 h300 VScroll")
        
        ; Buttons
        this.gui.Add("Button", "x10 y320 w80 h30 gUpperCase", "UPPER").OnEvent("Click", (*) => this.UpperCase())
        this.gui.Add("Button", "x100 y320 w80 h30 gLowerCase", "lower").OnEvent("Click", (*) => this.LowerCase())
        this.gui.Add("Button", "x190 y320 w80 h30 gTitleCase", "Title Case").OnEvent("Click", (*) => this.TitleCase())
        this.gui.Add("Button", "x280 y320 w80 h30 gSaveClip", "Save to Clipboard").OnEvent("Click", (*) => this.SaveToClipboard())
        this.gui.Add("Button", "x370 y320 w50 h30 gReload", "Reload").OnEvent("Click", (*) => this.LoadClipboard())
        
        ; Status bar
        this.statusBar := this.gui.Add("StatusBar")
        this.statusBar.SetText("Ready")
        
        this.gui.OnEvent("Close", (*) => ExitApp())
        this.gui.Show()
    }
    
    LoadClipboard() {
        this.editControl.Text := A_Clipboard
        this.statusBar.SetText("Clipboard loaded - " StrLen(A_Clipboard) " characters")
    }
    
    UpperCase() {
        this.editControl.Text := StrUpper(this.editControl.Text)
        this.statusBar.SetText("Converted to UPPERCASE")
    }
    
    LowerCase() {
        this.editControl.Text := StrLower(this.editControl.Text)
        this.statusBar.SetText("Converted to lowercase")
    }
    
    TitleCase() {
        this.editControl.Text := StrTitle(this.editControl.Text)
        this.statusBar.SetText("Converted to Title Case")
    }
    
    SaveToClipboard() {
        A_Clipboard := this.editControl.Text
        this.statusBar.SetText("Saved to clipboard - " StrLen(A_Clipboard) " characters")
    }
}

; Create and show clipboard manager
clipManager := ClipboardManager()
`;
    }
    /**
     * Get CPU monitor template
     */
    getCpuMonitorTemplate() {
        return `; AutoHotkey v2 CPU Monitor Template
; Displays current CPU usage as an updating tooltip

class CPUMonitor {
    __New() {
        this.Initialize()
    }
    
    Initialize() {
        ; Start monitoring timer
        this.timer := ObjBindMethod(this, "UpdateCPU")
        SetTimer(this.timer, 1000)
        
        ; Initial update
        this.UpdateCPU()
    }
    
    UpdateCPU() {
        try {
            ; Get CPU usage using WMI
            cpuUsage := this.GetCPUUsage()
            
            ; Display as tooltip
            ToolTip("CPU Usage: " cpuUsage "%\\nPress Ctrl+Alt+Q to quit", 10, 10)
        } catch Error as e {
            ToolTip("Error reading CPU: " e.Message, 10, 10)
        }
    }
    
    GetCPUUsage() {
        ; Use WMI to get CPU usage
        for objItem in ComObjGet("winmgmts:").ExecQuery("SELECT * FROM Win32_Processor") {
            return Round(objItem.LoadPercentage, 1)
        }
        return 0
    }
    
    Stop() {
        SetTimer(this.timer, 0)
        ToolTip()
    }
}

; Hotkey to quit
^!q::ExitApp()

; Start CPU monitor
cpuMonitor := CPUMonitor()
`;
    }
    /**
     * Get hotkey toggle template
     */
    getHotkeyToggleTemplate() {
        return `; AutoHotkey v2 Hotkey Toggle Template
; Function to toggle any hotkey on/off with visual feedback

class HotkeyManager {
    __New() {
        this.hotkeyStates := Map()
    }
    
    ; Toggle a hotkey on/off
    ToggleHotkey(hotkey, callback, description := "") {
        if (this.hotkeyStates.Has(hotkey)) {
            ; Hotkey exists, toggle it
            if (this.hotkeyStates[hotkey].enabled) {
                this.DisableHotkey(hotkey)
            } else {
                this.EnableHotkey(hotkey)
            }
        } else {
            ; New hotkey, register it
            this.RegisterHotkey(hotkey, callback, description)
        }
    }
    
    RegisterHotkey(hotkey, callback, description := "") {
        try {
            Hotkey(hotkey, callback)
            this.hotkeyStates[hotkey] := {
                enabled: true,
                callback: callback,
                description: description
            }
            this.ShowStatus(hotkey, "ENABLED", description)
        } catch Error as e {
            this.ShowStatus(hotkey, "ERROR: " e.Message)
        }
    }
    
    EnableHotkey(hotkey) {
        if (this.hotkeyStates.Has(hotkey)) {
            try {
                Hotkey(hotkey, "On")
                this.hotkeyStates[hotkey].enabled := true
                this.ShowStatus(hotkey, "ENABLED", this.hotkeyStates[hotkey].description)
            } catch Error as e {
                this.ShowStatus(hotkey, "ERROR: " e.Message)
            }
        }
    }
    
    DisableHotkey(hotkey) {
        if (this.hotkeyStates.Has(hotkey)) {
            try {
                Hotkey(hotkey, "Off")
                this.hotkeyStates[hotkey].enabled := false
                this.ShowStatus(hotkey, "DISABLED", this.hotkeyStates[hotkey].description)
            } catch Error as e {
                this.ShowStatus(hotkey, "ERROR: " e.Message)
            }
        }
    }
    
    ShowStatus(hotkey, status, description := "") {
        message := "Hotkey: " hotkey "\\nStatus: " status
        if (description) {
            message .= "\\nDescription: " description
        }
        ToolTip(message)
        SetTimer(() => ToolTip(), -2000)
    }
    
    ListHotkeys() {
        message := "Registered Hotkeys:\\n"
        for hotkey, state in this.hotkeyStates {
            status := state.enabled ? "ON" : "OFF"
            desc := state.description ? " - " state.description : ""
            message .= hotkey " [" status "]" desc "\\n"
        }
        MsgBox(message, "Hotkey Manager")
    }
}

; Create hotkey manager
hkManager := HotkeyManager()

; Example usage:
; Toggle F1 key
F12::hkManager.ToggleHotkey("F1", (*) => MsgBox("F1 pressed!"), "Example hotkey")

; List all hotkeys
^F12::hkManager.ListHotkeys()
`;
    }
    /**
     * Initialize path conversion system
     */
    initializePathConversion() {
        try {
            logger.debug('Initializing path conversion system...');
            // Load configuration
            const config = configManager.getConfig();
            // Configure path converter with drive mappings
            if (config.driveMappings.length > 0) {
                config.driveMappings.forEach(mapping => {
                    pathConverter.addDriveMapping(mapping.windowsDrive, mapping.wslMountPoint);
                });
                logger.debug(`Loaded ${config.driveMappings.length} drive mappings`);
            }
            // Configure path interceptor with tool configurations
            if (config.toolConfigs.length > 0) {
                config.toolConfigs.forEach(toolConfig => {
                    pathInterceptor.addToolConfig(toolConfig);
                });
                logger.debug(`Loaded ${config.toolConfigs.length} tool configurations`);
            }
            // Enable/disable path interception based on configuration
            pathInterceptor.setEnabled(config.enabled);
            logger.info('Path conversion system initialized successfully');
            logger.debug(`Path conversion enabled: ${config.enabled}, target format: ${config.defaultTargetFormat}`);
        }
        catch (error) {
            logger.error('Failed to initialize path conversion system:', error);
            // Continue without path conversion rather than failing the entire server
        }
    }
    /**
     * Initialize the server and load data
     */
    async initialize() {
        try {
            logger.info('Initializing AutoHotkey MCP Server...');
            logDebugEvent('server.initialize', { status: 'start', message: 'Loading AutoHotkey documentation' });
            // Load AutoHotkey documentation data
            await initializeDataLoader();
            logger.info('AutoHotkey MCP Server initialized successfully');
            logDebugEvent('server.initialize', { status: 'success', message: 'Documentation cache ready' });
        }
        catch (error) {
            logger.error('Failed to initialize AutoHotkey MCP Server:', error);
            logDebugError('server.initialize', error);
            throw error;
        }
    }
    /**
     * Start the server
     */
    async start() {
        try {
            await this.initialize();
            // Start observability server (if enabled)
            try {
                await observabilityServer.start();
            }
            catch (error) {
                logger.warn('Failed to start observability server:', error);
                // Continue even if observability server fails to start
            }
            // Check if we should use SSE transport for ChatGPT (via --sse flag or PORT env var)
            const useSSE = envConfig.useSSEMode();
            if (useSSE) {
                const port = envConfig.getPort();
                logDebugEvent('server.start', { status: 'start', message: `Launching SSE transport on port ${port}` });
                // Import express for SSE transport
                const express = await import('express');
                const app = express.default();
                app.use(express.default.json());
                // Health check endpoint for Docker
                app.get('/health', (req, res) => {
                    res.json({
                        status: 'ok',
                        server: 'AutoHotkey MCP Server',
                        mode: 'SSE',
                        uptime: process.uptime(),
                        memory: process.memoryUsage()
                    });
                });
                // Store active transports by session
                const activeTransports = new Map();
                // Set up SSE endpoint
                app.get('/sse', (req, res) => {
                    try {
                        // Create SSE transport for this specific response
                        const transport = new SSEServerTransport('/message', res);
                        // Store the transport for handling POST messages
                        const sessionId = transport.sessionId;
                        activeTransports.set(sessionId, transport);
                        logDebugEvent('transport.sse', { status: 'start', message: `Session ${sessionId} connected` });
                        // Connect MCP server to this transport
                        this.server.connect(transport).then(() => {
                            logger.info(`SSE transport connected with session ID: ${sessionId}`);
                            logDebugEvent('transport.sse', { status: 'info', message: `Session ${sessionId} handshake established` });
                        }).catch(error => {
                            logger.error('Failed to connect SSE transport:', error);
                            logDebugError('transport.sse', error, { details: { sessionId, phase: 'connect' } });
                            res.status(500).end();
                        });
                        // Start the SSE connection
                        transport.start().then(() => {
                            logger.info('SSE transport started successfully');
                            logDebugEvent('transport.sse', { status: 'success', message: `Session ${sessionId} streaming` });
                        }).catch(error => {
                            logger.error('Failed to start SSE transport:', error);
                            logDebugError('transport.sse', error, { details: { sessionId, phase: 'start' } });
                            res.status(500).end();
                        });
                        // Clean up on close
                        req.on('close', () => {
                            activeTransports.delete(sessionId);
                            logger.info(`SSE connection closed for session: ${sessionId}`);
                            logDebugEvent('transport.sse', { status: 'info', message: `Session ${sessionId} closed` });
                        });
                    }
                    catch (error) {
                        logger.error('Error setting up SSE endpoint:', error);
                        logDebugError('transport.sse', error, { details: { phase: 'setup' } });
                        res.status(500).end();
                    }
                });
                // Handle POST messages to /message endpoint
                app.post('/message', async (req, res) => {
                    try {
                        logger.debug('Received POST message:', req.body);
                        // Try to find the appropriate transport and let it handle the message
                        for (const [sessionId, transport] of activeTransports.entries()) {
                            try {
                                await transport.handlePostMessage(req, res);
                                return; // Message handled successfully
                            }
                            catch (error) {
                                logger.debug(`Transport ${sessionId} couldn't handle message:`, error);
                                continue; // Try next transport
                            }
                        }
                        // If no transport handled it, return an error
                        logger.error('No active transport could handle the POST message');
                        logDebugEvent('transport.sse', { status: 'error', message: 'POST message received without an active transport' });
                        res.status(500).json({
                            jsonrpc: '2.0',
                            error: { code: -32603, message: 'No active transport available' }
                        });
                    }
                    catch (error) {
                        logger.error('Error handling POST message:', error);
                        logDebugError('transport.sse', error, { details: { phase: 'post' } });
                        res.status(500).json({
                            jsonrpc: '2.0',
                            error: { code: -32603, message: 'Internal server error' }
                        });
                    }
                });
                // Start express server
                app.listen(port, () => {
                    logger.info(`AutoHotkey MCP Server started with SSE transport on port ${port}`);
                    logger.info(`ChatGPT URL: http://localhost:${port}/sse`);
                    logDebugEvent('server.start', { status: 'success', message: `SSE transport listening on port ${port}` });
                });
            }
            else {
                logDebugEvent('server.start', { status: 'start', message: 'Launching stdio transport (Claude Desktop)' });
                // Connect to stdio (for Claude Desktop)
                const transport = new StdioServerTransport();
                await this.server.connect(transport);
                logger.info('AutoHotkey MCP Server started and connected to stdio');
                logDebugEvent('server.start', { status: 'success', message: 'Stdio transport ready (Claude Desktop)' });
            }
            // Handle process termination gracefully
            process.on('SIGINT', () => {
                logger.info('Received SIGINT, shutting down gracefully...');
                process.exit(0);
            });
            process.on('SIGTERM', () => {
                logger.info('Received SIGTERM, shutting down gracefully...');
                process.exit(0);
            });
        }
        catch (error) {
            logger.error('Failed to start AutoHotkey MCP Server:', error);
            process.exit(1);
        }
    }
    /**
     * Get the server instance (for testing)
     */
    getServer() {
        return this.server;
    }
}<|MERGE_RESOLUTION|>--- conflicted
+++ resolved
@@ -8,41 +8,6 @@
 import { envConfig } from './core/env-config.js';
 import { logDebugEvent, logDebugError } from './debug-journal.js';
 // Import tool classes and definitions
-<<<<<<< HEAD
-import { AhkDiagnosticsTool, ahkDiagnosticsToolDefinition } from './tools/ahk-analyze-diagnostics.js';
-import { AhkSummaryTool, ahkSummaryToolDefinition } from './tools/ahk-analyze-summary.js';
-import { AhkPromptsTool, ahkPromptsToolDefinition, getPromptCatalog } from './tools/ahk-docs-prompts.js';
-import { AhkAnalyzeTool, ahkAnalyzeToolDefinition } from './tools/ahk-analyze-code.js';
-import { AhkContextInjectorTool, ahkContextInjectorToolDefinition } from './tools/ahk-docs-context.js';
-import { AhkSamplingEnhancer, ahkSamplingEnhancerToolDefinition } from './tools/ahk-docs-samples.js';
-import { AhkDebugAgentTool, ahkDebugAgentToolDefinition } from './tools/ahk-run-debug.js';
-import { AhkDocSearchTool, ahkDocSearchToolDefinition } from './tools/ahk-docs-search.js';
-import { AhkVSCodeProblemsTool, ahkVSCodeProblemsToolDefinition } from './tools/ahk-analyze-vscode.js';
-import { AhkRunTool, ahkRunToolDefinition } from './tools/ahk-run-script.js';
-import { AhkRecentTool, ahkRecentToolDefinition } from './tools/ahk-file-recent.js';
-import { AhkConfigTool, ahkConfigToolDefinition } from './tools/ahk-system-config.js';
-import { AhkActiveFileTool, ahkActiveFileToolDefinition } from './tools/ahk-active-file.js';
-import { AhkLspTool, ahkLspToolDefinition } from './tools/ahk-analyze-lsp.js';
-import { AhkFileViewTool, ahkFileViewToolDefinition } from './tools/ahk-file-view.js';
-import { AhkFileListTool, ahkFileListToolDefinition } from './tools/ahk-file-list.js';
-import { AhkAutoFileTool, ahkAutoFileToolDefinition } from './tools/ahk-file-detect.js';
-import { AhkProcessRequestTool, ahkProcessRequestToolDefinition } from './tools/ahk-run-process.js';
-import { AhkFileTool, ahkFileToolDefinition } from './tools/ahk-file-active.js';
-import { AhkEditTool, ahkEditToolDefinition } from './tools/ahk-file-edit.js';
-import { AhkDiffEditTool, ahkDiffEditToolDefinition } from './tools/ahk-file-edit-diff.js';
-import { AhkSettingsTool, ahkSettingsToolDefinition } from './tools/ahk-system-settings.js';
-import { AhkAlphaTool, ahkAlphaToolDefinition } from './tools/ahk-system-alpha.js';
-import { AhkFileEditorTool, ahkFileEditorToolDefinition } from './tools/ahk-file-edit-advanced.js';
-import { AhkSmallEditTool, ahkSmallEditToolDefinition } from './tools/ahk-file-edit-small.js';
-import { AhkSmartOrchestratorTool, ahkSmartOrchestratorToolDefinition } from './tools/ahk-smart-orchestrator.js';
-import { AhkFileCreateTool, ahkFileCreateToolDefinition } from './tools/ahk-file-create.js';
-import { AhkAnalyticsTool, ahkAnalyticsToolDefinition } from './tools/ahk-system-analytics.js';
-import { AhkTestInteractiveTool, ahkTestInteractiveToolDefinition } from './tools/ahk-test-interactive.js';
-import { AhkTraceViewerTool, ahkTraceViewerToolDefinition } from './tools/ahk-trace-viewer.js';
-import { AHK_Library_List_Definition } from './tools/ahk-library-list.js';
-import { AHK_Library_Info_Definition } from './tools/ahk-library-info.js';
-import { AHK_Library_Import_Definition } from './tools/ahk-library-import.js';
-=======
 import { AhkDiagnosticsTool } from './tools/ahk-analyze-diagnostics.js';
 import { AhkSummaryTool } from './tools/ahk-analyze-summary.js';
 import { AhkPromptsTool, getPromptCatalog } from './tools/ahk-docs-prompts.js';
@@ -78,7 +43,6 @@
 import { AhkLspHoverTool } from './tools/ahk-lsp-hover.js';
 import { AhkLspFormatTool } from './tools/ahk-lsp-format.js';
 import { AhkLspCompletionTool } from './tools/ahk-lsp-completion.js';
->>>>>>> 802681b5
 import { ToolFactory } from './core/tool-factory.js';
 import { autoDetect, getActiveFilePath } from './core/active-file.js';
 import { toolSettings } from './core/tool-settings.js';
@@ -118,7 +82,6 @@
         this.ahkActiveFileToolInstance = new AhkActiveFileTool();
         this.ahkLspToolInstance = new AhkLspTool();
         this.ahkFileViewToolInstance = new AhkFileViewTool();
-        this.ahkFileListToolInstance = new AhkFileListTool();
         this.ahkAutoFileToolInstance = new AhkAutoFileTool();
         this.ahkProcessRequestToolInstance = new AhkProcessRequestTool();
         this.ahkFileToolInstance = new AhkFileTool();
@@ -159,43 +122,6 @@
             // Check if we're in SSE mode (for ChatGPT compatibility)
             const useSSE = envConfig.useSSEMode();
             logDebugEvent('tools.list', { status: 'start', message: useSSE ? 'Including SSE-specific tools' : 'Standard tool listing' });
-<<<<<<< HEAD
-            const standardTools = [
-                ahkFileEditorToolDefinition, // PRIMARY FILE EDITING TOOL - Listed first for priority
-                ahkEditToolDefinition,
-                ahkFileToolDefinition,
-                ahkFileCreateToolDefinition,
-                ahkFileListToolDefinition,
-                ahkDiffEditToolDefinition,
-                ahkDiagnosticsToolDefinition,
-                ahkRunToolDefinition,
-                ahkAnalyzeToolDefinition,
-                ahkContextInjectorToolDefinition,
-                ahkSummaryToolDefinition,
-                ahkPromptsToolDefinition,
-                ahkSamplingEnhancerToolDefinition,
-                ahkDebugAgentToolDefinition,
-                ahkDocSearchToolDefinition,
-                ahkVSCodeProblemsToolDefinition,
-                ahkRecentToolDefinition,
-                ahkConfigToolDefinition,
-                ahkActiveFileToolDefinition,
-                ahkLspToolDefinition,
-                ahkFileViewToolDefinition,
-                ahkAutoFileToolDefinition,
-                ahkProcessRequestToolDefinition,
-                ahkSettingsToolDefinition,
-                ahkSmallEditToolDefinition,
-                ahkAlphaToolDefinition,
-                ahkSmartOrchestratorToolDefinition,
-                ahkAnalyticsToolDefinition,
-                ahkTestInteractiveToolDefinition,
-                ahkTraceViewerToolDefinition,
-                AHK_Library_List_Definition,
-                AHK_Library_Info_Definition,
-                AHK_Library_Import_Definition,
-            ];
-=======
             const standardTools = getStandardToolDefinitions();
             const metadataIndex = new Map(getToolMetadata().map((entry) => [entry.definition.name, entry]));
             const activeFileAwareNames = new Set(getToolMetadata()
@@ -214,7 +140,6 @@
                     description: `${tool.description}${suffix}`
                 };
             });
->>>>>>> 802681b5
             // Add ChatGPT-compatible tools when in SSE mode
             const chatGPTTools = useSSE ? [
                 {
@@ -1333,16 +1258,6 @@
                 const express = await import('express');
                 const app = express.default();
                 app.use(express.default.json());
-                // Health check endpoint for Docker
-                app.get('/health', (req, res) => {
-                    res.json({
-                        status: 'ok',
-                        server: 'AutoHotkey MCP Server',
-                        mode: 'SSE',
-                        uptime: process.uptime(),
-                        memory: process.memoryUsage()
-                    });
-                });
                 // Store active transports by session
                 const activeTransports = new Map();
                 // Set up SSE endpoint
