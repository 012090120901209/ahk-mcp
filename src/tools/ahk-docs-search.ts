<<<<<<< HEAD
import { z } from 'zod';
import FlexSearch from 'flexsearch';
import { getAhkIndex, getAhkDocumentationFull } from '../core/loader.js';
import logger from '../logger.js';
import { safeParse } from '../core/validation-middleware.js';

export const AhkDocSearchArgsSchema = z.object({
  query: z.string().min(1, 'Search query is required'),
  category: z.enum(['auto', 'functions', 'variables', 'classes', 'methods']).optional().default('auto'),
  limit: z.number().min(1).max(50).optional().default(10)
});

export const ahkDocSearchToolDefinition = {
  name: 'AHK_Doc_Search',
  description: `Ahk doc search
Full-text search across AutoHotkey v2 docs using FlexSearch (functions, variables, classes, methods).`,
  inputSchema: {
    type: 'object',
    properties: {
      query: { type: 'string', description: 'Search query' },
      category: { type: 'string', enum: ['auto', 'functions', 'variables', 'classes', 'methods'], default: 'auto', description: 'Restrict search category' },
      limit: { type: 'number', minimum: 1, maximum: 50, default: 10 }
    },
    required: ['query']
  }
};

interface IndexedDoc {
  id: string;
  type: 'function' | 'variable' | 'class' | 'method';
  name: string;
  description?: string;
  path?: string;
}

export class AhkDocSearchTool {
  private static initialized = false;
  private static index = new FlexSearch.Document<IndexedDoc, true>({
    document: {
      id: 'id',
      index: ['name', 'description', 'path'],
      store: true
    },
    tokenize: 'forward',
    cache: true,
    preset: 'match'
  } as any);

  private static corpus: IndexedDoc[] = [];

  private ensureIndex(): void {
    if (AhkDocSearchTool.initialized) return;

    const index = getAhkIndex();
    const full = getAhkDocumentationFull();
    const docs: IndexedDoc[] = [];

    if (index) {
      (index.functions || []).forEach((f: any, i: number) => {
        docs.push({ id: `fn:${i}:${f.Name}`, type: 'function', name: f.Name, description: f.Description });
      });
      (index.variables || []).forEach((v: any, i: number) => {
        docs.push({ id: `var:${i}:${v.Name}`, type: 'variable', name: v.Name, description: v.Description });
      });
      (index.classes || []).forEach((c: any, i: number) => {
        docs.push({ id: `cls:${i}:${c.Name}`, type: 'class', name: c.Name, description: c.Description });
      });
      (index.methods || []).forEach((m: any, i: number) => {
        const fullName = m.Path ? `${m.Path}.${m.Name}` : m.Name;
        docs.push({ id: `meth:${i}:${fullName}`, type: 'method', name: fullName, description: m.Description, path: m.Path });
      });
    }

    // Optionally enrich from full docs
    if (full?.data) {
      (full.data.Functions || []).slice(0, 10000).forEach((f: any, i: number) => {
        docs.push({ id: `fdfn:${i}:${f.Name}`, type: 'function', name: f.Name, description: f.Description });
      });
    }

    AhkDocSearchTool.corpus = docs;
    try {
      // FlexSearch.Document prefers adding items individually
      for (const d of docs) {
        (AhkDocSearchTool.index as any).add(d);
      }
      AhkDocSearchTool.initialized = true;
      logger.info(`FlexSearch doc index initialized with ${docs.length} items`);
    } catch (err) {
      logger.error('Failed to build FlexSearch index:', err);
      AhkDocSearchTool.initialized = true; // Avoid retry loops
    }
  }

  async execute(args: unknown): Promise<any> {
    const parsed = safeParse(args, AhkDocSearchArgsSchema, 'AHK_Doc_Search');
    if (!parsed.success) return parsed.error;

    try {
      const { query, category, limit } = parsed.data;
      this.ensureIndex();

      const filterType = (t: string) => {
        if (category === 'auto') return true;
        if (category === 'functions') return t === 'function';
        if (category === 'variables') return t === 'variable';
        if (category === 'classes') return t === 'class';
        if (category === 'methods') return t === 'method';
        return true;
      };

      const finalLimit = limit ?? 10;
      let results: IndexedDoc[] = [];
      try {
        const sets = await (AhkDocSearchTool.index as any).search(query, {
          enrich: true,
          limit: finalLimit * 2,
          index: ['name', 'description', 'path']
        });
        // Aggregate unique docs across fields
        const seen = new Set<string>();
        const aggregated: IndexedDoc[] = [];
        for (const set of sets || []) {
          for (const unit of set.result || []) {
            const doc: IndexedDoc | undefined = unit.doc as any;
            if (!doc) continue;
            if (!filterType(doc.type)) continue;
            if (seen.has(doc.id)) continue;
            seen.add(doc.id);
            aggregated.push(doc);
            if (aggregated.length >= finalLimit) break;
          }
          if (aggregated.length >= finalLimit) break;
        }
        results = aggregated;
      } catch (err) {
        logger.error('FlexSearch search error:', err);
        // fallback: linear scan
        results = AhkDocSearchTool.corpus.filter((d) => filterType(d.type) && (
          d.name.toLowerCase().includes(query.toLowerCase()) ||
          (d.description || '').toLowerCase().includes(query.toLowerCase())
        )).slice(0, finalLimit);
      }

      if (results.length === 0) {
        return { content: [{ type: 'text', text: `No documentation matches for "${query}" (${category}).` }] };
      }

      const lines = results.map((d) => {
        const kind = d.type[0].toUpperCase() + d.type.slice(1);
        const desc = d.description ? (d.description.length > 180 ? d.description.slice(0, 177) + '...' : d.description) : '';
        const path = d.path ? ` [${d.path}]` : '';
        return `- ${kind}: ${d.name}${path}${desc ? `\n  ${desc}` : ''}`;
      });

      return {
        content: [{ type: 'text', text: `Results for "${query}" (${category}):\n\n${lines.join('\n')}` }]
      };
    } catch (error) {
      logger.error('Error in AHK_Doc_Search tool:', error);
      return {
        content: [{ type: 'text', text: `Error: ${error instanceof Error ? error.message : String(error)}` }],

      };
    }
  }
}
=======
import { z } from 'zod';
import FlexSearch from 'flexsearch';
import { getAhkIndex, getAhkDocumentationFull } from '../core/loader.js';
import logger from '../logger.js';
import { safeParse } from '../core/validation-middleware.js';

export const AhkDocSearchArgsSchema = z.object({
  query: z.string().min(1, 'Search query is required'),
  category: z.enum(['auto', 'functions', 'variables', 'classes', 'methods']).optional().default('auto'),
  limit: z.number().min(1).max(50).optional().default(10)
});

export const ahkDocSearchToolDefinition = {
  name: 'AHK_Doc_Search',
  description: `Ahk doc search
Full-text search across AutoHotkey v2 docs using FlexSearch (functions, variables, classes, methods).`,
  inputSchema: {
    type: 'object',
    properties: {
      query: { type: 'string', description: 'Search query' },
      category: { type: 'string', enum: ['auto', 'functions', 'variables', 'classes', 'methods'], default: 'auto', description: 'Restrict search category' },
      limit: { type: 'number', minimum: 1, maximum: 50, default: 10 }
    },
    required: ['query']
  }
};

interface IndexedDoc {
  id: string;
  type: 'function' | 'variable' | 'class' | 'method';
  name: string;
  description?: string;
  path?: string;
}

export class AhkDocSearchTool {
  private static initialized = false;
  private static index = new FlexSearch.Document<IndexedDoc, true>({
    document: {
      id: 'id',
      index: ['name', 'description', 'path'],
      store: true
    },
    tokenize: 'forward',
    cache: true,
    preset: 'match'
  } as any);

  private static corpus: IndexedDoc[] = [];

  private ensureIndex(): void {
    if (AhkDocSearchTool.initialized) return;

    const index = getAhkIndex();
    const full = getAhkDocumentationFull();
    const docs: IndexedDoc[] = [];

    if (index) {
      (index.functions || []).forEach((f: any, i: number) => {
        docs.push({ id: `fn:${i}:${f.Name}`, type: 'function', name: f.Name, description: f.Description });
      });
      (index.variables || []).forEach((v: any, i: number) => {
        docs.push({ id: `var:${i}:${v.Name}`, type: 'variable', name: v.Name, description: v.Description });
      });
      (index.classes || []).forEach((c: any, i: number) => {
        docs.push({ id: `cls:${i}:${c.Name}`, type: 'class', name: c.Name, description: c.Description });
      });
      (index.methods || []).forEach((m: any, i: number) => {
        const fullName = m.Path ? `${m.Path}.${m.Name}` : m.Name;
        docs.push({ id: `meth:${i}:${fullName}`, type: 'method', name: fullName, description: m.Description, path: m.Path });
      });
    }

    // Optionally enrich from full docs
    if (full?.data) {
      (full.data.Functions || []).slice(0, 10000).forEach((f: any, i: number) => {
        docs.push({ id: `fdfn:${i}:${f.Name}`, type: 'function', name: f.Name, description: f.Description });
      });
    }

    AhkDocSearchTool.corpus = docs;
    try {
      // FlexSearch.Document prefers adding items individually
      for (const d of docs) {
        (AhkDocSearchTool.index as any).add(d);
      }
      AhkDocSearchTool.initialized = true;
      logger.info(`FlexSearch doc index initialized with ${docs.length} items`);
    } catch (err) {
      logger.error('Failed to build FlexSearch index:', err);
      AhkDocSearchTool.initialized = true; // Avoid retry loops
    }
  }

  async execute(args: unknown): Promise<any> {
    const parsed = safeParse(args, AhkDocSearchArgsSchema, 'AHK_Doc_Search');
    if (!parsed.success) return parsed.error;

    try {
      const { query, category, limit } = parsed.data;
      this.ensureIndex();

      const filterType = (t: string) => {
        if (category === 'auto') return true;
        if (category === 'functions') return t === 'function';
        if (category === 'variables') return t === 'variable';
        if (category === 'classes') return t === 'class';
        if (category === 'methods') return t === 'method';
        return true;
      };

      let results: IndexedDoc[] = [];
      const limitValue = limit ?? 10;
      try {
        const sets = await (AhkDocSearchTool.index as any).search(query, {
          enrich: true,
          limit: limitValue * 2,
          index: ['name', 'description', 'path']
        });
        // Aggregate unique docs across fields
        const seen = new Set<string>();
        const aggregated: IndexedDoc[] = [];
        for (const set of sets || []) {
          for (const unit of set.result || []) {
            const doc: IndexedDoc | undefined = unit.doc as any;
            if (!doc) continue;
            if (!filterType(doc.type)) continue;
            if (seen.has(doc.id)) continue;
            seen.add(doc.id);
            aggregated.push(doc);
            if (aggregated.length >= limitValue) break;
          }
          if (aggregated.length >= limitValue) break;
        }
        results = aggregated;
      } catch (err) {
        logger.error('FlexSearch search error:', err);
        // fallback: linear scan
        results = AhkDocSearchTool.corpus.filter((d) => filterType(d.type) && (
          d.name.toLowerCase().includes(query.toLowerCase()) ||
          (d.description || '').toLowerCase().includes(query.toLowerCase())
        )).slice(0, limitValue);
      }

      if (results.length === 0) {
        return { content: [{ type: 'text', text: `No documentation matches for "${query}" (${category}).` }] };
      }

      const lines = results.map((d) => {
        const kind = d.type[0].toUpperCase() + d.type.slice(1);
        const desc = d.description ? (d.description.length > 180 ? d.description.slice(0, 177) + '...' : d.description) : '';
        const path = d.path ? ` [${d.path}]` : '';
        return `- ${kind}: ${d.name}${path}${desc ? `\n  ${desc}` : ''}`;
      });

      return {
        content: [{ type: 'text', text: `Results for "${query}" (${category}):\n\n${lines.join('\n')}` }]
      };
    } catch (error) {
      logger.error('Error in AHK_Doc_Search tool:', error);
      return {
        content: [{ type: 'text', text: `Error: ${error instanceof Error ? error.message : String(error)}` }],

      };
    }
  }
}
>>>>>>> 802681b5
<|MERGE_RESOLUTION|>--- conflicted
+++ resolved
@@ -1,172 +1,3 @@
-<<<<<<< HEAD
-import { z } from 'zod';
-import FlexSearch from 'flexsearch';
-import { getAhkIndex, getAhkDocumentationFull } from '../core/loader.js';
-import logger from '../logger.js';
-import { safeParse } from '../core/validation-middleware.js';
-
-export const AhkDocSearchArgsSchema = z.object({
-  query: z.string().min(1, 'Search query is required'),
-  category: z.enum(['auto', 'functions', 'variables', 'classes', 'methods']).optional().default('auto'),
-  limit: z.number().min(1).max(50).optional().default(10)
-});
-
-export const ahkDocSearchToolDefinition = {
-  name: 'AHK_Doc_Search',
-  description: `Ahk doc search
-Full-text search across AutoHotkey v2 docs using FlexSearch (functions, variables, classes, methods).`,
-  inputSchema: {
-    type: 'object',
-    properties: {
-      query: { type: 'string', description: 'Search query' },
-      category: { type: 'string', enum: ['auto', 'functions', 'variables', 'classes', 'methods'], default: 'auto', description: 'Restrict search category' },
-      limit: { type: 'number', minimum: 1, maximum: 50, default: 10 }
-    },
-    required: ['query']
-  }
-};
-
-interface IndexedDoc {
-  id: string;
-  type: 'function' | 'variable' | 'class' | 'method';
-  name: string;
-  description?: string;
-  path?: string;
-}
-
-export class AhkDocSearchTool {
-  private static initialized = false;
-  private static index = new FlexSearch.Document<IndexedDoc, true>({
-    document: {
-      id: 'id',
-      index: ['name', 'description', 'path'],
-      store: true
-    },
-    tokenize: 'forward',
-    cache: true,
-    preset: 'match'
-  } as any);
-
-  private static corpus: IndexedDoc[] = [];
-
-  private ensureIndex(): void {
-    if (AhkDocSearchTool.initialized) return;
-
-    const index = getAhkIndex();
-    const full = getAhkDocumentationFull();
-    const docs: IndexedDoc[] = [];
-
-    if (index) {
-      (index.functions || []).forEach((f: any, i: number) => {
-        docs.push({ id: `fn:${i}:${f.Name}`, type: 'function', name: f.Name, description: f.Description });
-      });
-      (index.variables || []).forEach((v: any, i: number) => {
-        docs.push({ id: `var:${i}:${v.Name}`, type: 'variable', name: v.Name, description: v.Description });
-      });
-      (index.classes || []).forEach((c: any, i: number) => {
-        docs.push({ id: `cls:${i}:${c.Name}`, type: 'class', name: c.Name, description: c.Description });
-      });
-      (index.methods || []).forEach((m: any, i: number) => {
-        const fullName = m.Path ? `${m.Path}.${m.Name}` : m.Name;
-        docs.push({ id: `meth:${i}:${fullName}`, type: 'method', name: fullName, description: m.Description, path: m.Path });
-      });
-    }
-
-    // Optionally enrich from full docs
-    if (full?.data) {
-      (full.data.Functions || []).slice(0, 10000).forEach((f: any, i: number) => {
-        docs.push({ id: `fdfn:${i}:${f.Name}`, type: 'function', name: f.Name, description: f.Description });
-      });
-    }
-
-    AhkDocSearchTool.corpus = docs;
-    try {
-      // FlexSearch.Document prefers adding items individually
-      for (const d of docs) {
-        (AhkDocSearchTool.index as any).add(d);
-      }
-      AhkDocSearchTool.initialized = true;
-      logger.info(`FlexSearch doc index initialized with ${docs.length} items`);
-    } catch (err) {
-      logger.error('Failed to build FlexSearch index:', err);
-      AhkDocSearchTool.initialized = true; // Avoid retry loops
-    }
-  }
-
-  async execute(args: unknown): Promise<any> {
-    const parsed = safeParse(args, AhkDocSearchArgsSchema, 'AHK_Doc_Search');
-    if (!parsed.success) return parsed.error;
-
-    try {
-      const { query, category, limit } = parsed.data;
-      this.ensureIndex();
-
-      const filterType = (t: string) => {
-        if (category === 'auto') return true;
-        if (category === 'functions') return t === 'function';
-        if (category === 'variables') return t === 'variable';
-        if (category === 'classes') return t === 'class';
-        if (category === 'methods') return t === 'method';
-        return true;
-      };
-
-      const finalLimit = limit ?? 10;
-      let results: IndexedDoc[] = [];
-      try {
-        const sets = await (AhkDocSearchTool.index as any).search(query, {
-          enrich: true,
-          limit: finalLimit * 2,
-          index: ['name', 'description', 'path']
-        });
-        // Aggregate unique docs across fields
-        const seen = new Set<string>();
-        const aggregated: IndexedDoc[] = [];
-        for (const set of sets || []) {
-          for (const unit of set.result || []) {
-            const doc: IndexedDoc | undefined = unit.doc as any;
-            if (!doc) continue;
-            if (!filterType(doc.type)) continue;
-            if (seen.has(doc.id)) continue;
-            seen.add(doc.id);
-            aggregated.push(doc);
-            if (aggregated.length >= finalLimit) break;
-          }
-          if (aggregated.length >= finalLimit) break;
-        }
-        results = aggregated;
-      } catch (err) {
-        logger.error('FlexSearch search error:', err);
-        // fallback: linear scan
-        results = AhkDocSearchTool.corpus.filter((d) => filterType(d.type) && (
-          d.name.toLowerCase().includes(query.toLowerCase()) ||
-          (d.description || '').toLowerCase().includes(query.toLowerCase())
-        )).slice(0, finalLimit);
-      }
-
-      if (results.length === 0) {
-        return { content: [{ type: 'text', text: `No documentation matches for "${query}" (${category}).` }] };
-      }
-
-      const lines = results.map((d) => {
-        const kind = d.type[0].toUpperCase() + d.type.slice(1);
-        const desc = d.description ? (d.description.length > 180 ? d.description.slice(0, 177) + '...' : d.description) : '';
-        const path = d.path ? ` [${d.path}]` : '';
-        return `- ${kind}: ${d.name}${path}${desc ? `\n  ${desc}` : ''}`;
-      });
-
-      return {
-        content: [{ type: 'text', text: `Results for "${query}" (${category}):\n\n${lines.join('\n')}` }]
-      };
-    } catch (error) {
-      logger.error('Error in AHK_Doc_Search tool:', error);
-      return {
-        content: [{ type: 'text', text: `Error: ${error instanceof Error ? error.message : String(error)}` }],
-
-      };
-    }
-  }
-}
-=======
 import { z } from 'zod';
 import FlexSearch from 'flexsearch';
 import { getAhkIndex, getAhkDocumentationFull } from '../core/loader.js';
@@ -333,5 +164,4 @@
       };
     }
   }
-}
->>>>>>> 802681b5
+}