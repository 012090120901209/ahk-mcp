--- conflicted
+++ resolved
@@ -1,4 +1,3 @@
-<<<<<<< HEAD
 import { z } from 'zod';
 import { AhkAnalyzeTool } from './ahk-analyze-code.js';
 import { AhkDiagnosticsTool } from './ahk-analyze-diagnostics.js';
@@ -181,501 +180,6 @@
 
       logger.info(`Running unified AHK analysis in ${mode} mode`);
 
-      const result = await this.runUnifiedAnalysis({
-        ...validatedArgs,
-        format: validatedArgs.format ?? 'detailed',
-        mode: validatedArgs.mode ?? 'quick',
-        includeDocumentation: validatedArgs.includeDocumentation ?? true,
-        includeUsageExamples: validatedArgs.includeUsageExamples ?? false,
-        analyzeComplexity: validatedArgs.analyzeComplexity ?? true,
-        enableClaudeStandards: validatedArgs.enableClaudeStandards ?? true,
-        severityFilter: validatedArgs.severityFilter ?? 'all',
-        autoFix: validatedArgs.autoFix ?? false,
-        fixLevel: validatedArgs.fixLevel ?? 'safe',
-        returnFixedCode: validatedArgs.returnFixedCode ?? true,
-        includeVSCodeProblems: validatedArgs.includeVSCodeProblems ?? false,
-        showPerformance: validatedArgs.showPerformance ?? false
-      });
-
-      // Calculate total time
-      result.performance.totalTime = Math.round(performance.now() - startTime);
-
-      // Format output
-      const output = this.formatOutput(result, validatedArgs.format ?? 'detailed');
-
-      return {
-        content: [{ type: 'text', text: output }]
-      };
-
-    } catch (error) {
-      const errorMessage = error instanceof Error ? error.message : 'Unknown error occurred';
-      logger.error('Unified AHK analysis failed:', error);
-
-      return {
-        content: [{
-          type: 'text',
-          text: `❌ **Unified Analysis Error**\n\n${errorMessage}`
-        }],
-
-      };
-    }
-  }
-
-  private async runUnifiedAnalysis(args: z.infer<typeof AhkAnalyzeUnifiedArgsSchema>): Promise<UnifiedAnalysisResult> {
-    const result: UnifiedAnalysisResult = {
-      mode: args.mode,
-      performance: { totalTime: 0 },
-      summary: {
-        codeQuality: 'good',
-        totalIssues: 0,
-        issuesFixed: 0,
-        complexity: 0,
-        recommendations: []
-      }
-    };
-
-    // Phase 1: Always run diagnostics for issue detection
-    const diagStart = performance.now();
-    const diagnosticsResult = await this.diagnosticsTool.execute({
-      code: args.code,
-      enableClaudeStandards: args.enableClaudeStandards,
-      severity: args.severityFilter
-    });
-    result.performance.diagnosticsTime = Math.round(performance.now() - diagStart);
-    result.diagnostics = diagnosticsResult;
-
-    // Extract issue count for summary
-    const diagText = diagnosticsResult.content[0]?.text || '';
-    const issueMatch = diagText.match(/Found (\d+) issue\(s\)/);
-    result.summary.totalIssues = issueMatch ? parseInt(issueMatch[1]) : 0;
-
-    // Phase 2: Run based on mode
-    switch (args.mode) {
-      case 'quick':
-        // Just diagnostics (already done)
-        break;
-
-      case 'deep':
-      case 'complete':
-        // Add full analysis
-        const analysisStart = performance.now();
-        result.analysis = await this.analyzeTool.execute({
-          code: args.code,
-          includeDocumentation: args.includeDocumentation,
-          includeUsageExamples: args.includeUsageExamples,
-          analyzeComplexity: args.analyzeComplexity
-        });
-        result.performance.analysisTime = Math.round(performance.now() - analysisStart);
-
-        // Extract complexity for summary
-        const analysisText = result.analysis.content[0]?.text || '';
-        const complexityMatch = analysisText.match(/Complexity Score:\*\* (\d+)/);
-        result.summary.complexity = complexityMatch ? parseInt(complexityMatch[1]) : 0;
-
-        if (args.mode === 'complete') {
-          // Fall through to fix mode
-        } else {
-          break;
-        }
-
-      case 'fix':
-        // Apply fixes using LSP tool
-        const fixStart = performance.now();
-        const lspResult = await this.lspTool.execute({
-          code: args.code,
-          mode: 'fix',
-          autoFix: args.autoFix,
-          fixLevel: args.fixLevel,
-          enableClaudeStandards: args.enableClaudeStandards,
-          returnFixedCode: args.returnFixedCode,
-          showPerformance: args.showPerformance
-        });
-        result.performance.fixTime = Math.round(performance.now() - fixStart);
-
-        // Parse LSP results for fixes
-        const lspText = lspResult.content[0]?.text || '';
-        const fixesMatch = lspText.match(/Fixes applied: (\d+)/);
-        const remainingMatch = lspText.match(/Remaining issues: (\d+)/);
-
-        result.fixes = {
-          applied: fixesMatch ? parseInt(fixesMatch[1]) : 0,
-          remaining: remainingMatch ? parseInt(remainingMatch[1]) : result.summary.totalIssues,
-          details: this.extractFixDetails(lspText),
-          fixedCode: this.extractFixedCode(lspText)
-        };
-
-        result.summary.issuesFixed = result.fixes.applied;
-        break;
-
-      case 'vscode':
-        // Add VS Code integration
-        const vscodeStart = performance.now();
-        result.vscode = await this.vscodeTool.execute({
-          content: args.code,
-          severity: args.severityFilter,
-          limit: 50,
-          format: 'summary'
-        });
-        result.performance.vscodeTime = Math.round(performance.now() - vscodeStart);
-        break;
-    }
-
-    // Calculate overall quality assessment
-    result.summary.codeQuality = this.assessCodeQuality(result);
-    result.summary.recommendations = this.generateRecommendations(result);
-
-    return result;
-  }
-
-  private extractFixDetails(lspText: string): Array<{ line: number; description: string; before: string; after: string }> {
-    const fixes: Array<{ line: number; description: string; before: string; after: string }> = [];
-    const fixSection = lspText.match(/Applied Fixes.*?(?=\n\n|\n(?:[🔍📝💡]|$))/s);
-
-    if (fixSection) {
-      const fixMatches = fixSection[0].matchAll(/\*\*(\d+)\.\*\* Line (\d+): (.+?)\n.*?Before: `(.+?)`\n.*?After: `(.+?)`/g);
-      for (const match of fixMatches) {
-        fixes.push({
-          line: parseInt(match[2]),
-          description: match[3],
-          before: match[4],
-          after: match[5]
-        });
-      }
-    }
-
-    return fixes;
-  }
-
-  private extractFixedCode(lspText: string): string | undefined {
-    const codeMatch = lspText.match(/```autohotkey\n([\s\S]*?)\n```/);
-    return codeMatch ? codeMatch[1] : undefined;
-  }
-
-  private assessCodeQuality(result: UnifiedAnalysisResult): 'excellent' | 'good' | 'needs-work' | 'poor' {
-    const { totalIssues, complexity } = result.summary;
-
-    if (totalIssues === 0 && complexity <= 5) return 'excellent';
-    if (totalIssues <= 2 && complexity <= 10) return 'good';
-    if (totalIssues <= 5 && complexity <= 15) return 'needs-work';
-    return 'poor';
-  }
-
-  private generateRecommendations(result: UnifiedAnalysisResult): string[] {
-    const recommendations: string[] = [];
-    const { totalIssues, issuesFixed, complexity, codeQuality } = result.summary;
-
-    if (totalIssues > issuesFixed) {
-      recommendations.push(`Address ${totalIssues - issuesFixed} remaining code issues`);
-    }
-
-    if (complexity > 10) {
-      recommendations.push('Consider breaking down complex functions for better maintainability');
-    }
-
-    if (codeQuality === 'poor') {
-      recommendations.push('Consider major refactoring to improve code quality');
-    }
-
-    if (!result.analysis && result.mode !== 'quick') {
-      recommendations.push('Run deep analysis for comprehensive code insights');
-    }
-
-    if (result.fixes && result.fixes.applied > 0) {
-      recommendations.push('Review auto-applied fixes to ensure they meet your requirements');
-    }
-
-    return recommendations;
-  }
-
-  private formatOutput(result: UnifiedAnalysisResult, format: string): string {
-    if (format === 'json') {
-      return JSON.stringify(result, null, 2);
-    }
-
-    if (format === 'summary') {
-      return this.formatSummaryOutput(result);
-    }
-
-    // Detailed format (default)
-    return this.formatDetailedOutput(result);
-  }
-
-  private formatSummaryOutput(result: UnifiedAnalysisResult): string {
-    const { summary, performance } = result;
-    const qualityEmoji = {
-      excellent: '🎉',
-      good: '✅',
-      'needs-work': '⚠️',
-      poor: '❌'
-    }[summary.codeQuality];
-
-    return `${qualityEmoji} **Code Quality: ${summary.codeQuality.toUpperCase()}**
-
-📊 **Quick Stats**
-- Issues found: ${summary.totalIssues}
-- Issues fixed: ${summary.issuesFixed}
-- Complexity: ${summary.complexity}
-- Analysis time: ${performance.totalTime}ms
-
-${summary.recommendations.length > 0 ? `💡 **Recommendations**\n${summary.recommendations.map(r => `- ${r}`).join('\n')}` : '🎯 **No additional recommendations**'}`;
-  }
-
-  private formatDetailedOutput(result: UnifiedAnalysisResult): string {
-    let output = `🔬 **Unified AutoHotkey Analysis** (${result.mode} mode)\n\n`;
-
-    // Performance section
-    if (result.performance.totalTime) {
-      output += `⚡ **Performance**\n`;
-      output += `- Total time: ${result.performance.totalTime}ms\n`;
-      if (result.performance.analysisTime) output += `- Analysis: ${result.performance.analysisTime}ms\n`;
-      if (result.performance.diagnosticsTime) output += `- Diagnostics: ${result.performance.diagnosticsTime}ms\n`;
-      if (result.performance.fixTime) output += `- Fixes: ${result.performance.fixTime}ms\n`;
-      if (result.performance.vscodeTime) output += `- VS Code: ${result.performance.vscodeTime}ms\n`;
-      output += '\n';
-    }
-
-    // Summary section
-    const qualityEmoji = {
-      excellent: '🎉',
-      good: '✅',
-      'needs-work': '⚠️',
-      poor: '❌'
-    }[result.summary.codeQuality];
-
-    output += `${qualityEmoji} **Code Quality Assessment: ${result.summary.codeQuality.toUpperCase()}**\n\n`;
-    output += `📈 **Summary**\n`;
-    output += `- Total issues: ${result.summary.totalIssues}\n`;
-    output += `- Issues fixed: ${result.summary.issuesFixed}\n`;
-    output += `- Code complexity: ${result.summary.complexity}\n\n`;
-
-    // Fixes section
-    if (result.fixes && result.fixes.applied > 0) {
-      output += `🔧 **Applied Fixes** (${result.fixes.applied})\n\n`;
-      result.fixes.details.forEach((fix, i) => {
-        output += `**${i + 1}.** Line ${fix.line}: ${fix.description}\n`;
-        output += `   Before: \`${fix.before}\`\n`;
-        output += `   After:  \`${fix.after}\`\n\n`;
-      });
-    }
-
-    // Include relevant sections from individual tools
-    if (result.analysis) {
-      output += `\n---\n\n📊 **Detailed Analysis**\n\n`;
-      output += result.analysis.content[0]?.text + '\n';
-    }
-
-    if (result.diagnostics) {
-      output += `\n---\n\n🔍 **Diagnostics**\n\n`;
-      output += result.diagnostics.content[0]?.text + '\n';
-    }
-
-    if (result.vscode) {
-      output += `\n---\n\n🔗 **VS Code Integration**\n\n`;
-      output += result.vscode.content[0]?.text + '\n';
-    }
-
-    // Fixed code
-    if (result.fixes?.fixedCode) {
-      output += `\n📝 **Fixed Code**\n\n`;
-      output += '```autohotkey\n';
-      output += result.fixes.fixedCode;
-      output += '\n```\n\n';
-    }
-
-    // Recommendations
-    if (result.summary.recommendations.length > 0) {
-      output += `💡 **Recommendations**\n`;
-      result.summary.recommendations.forEach(rec => {
-        output += `- ${rec}\n`;
-      });
-      output += '\n';
-    }
-
-    return output;
-  }
-=======
-import { z } from 'zod';
-import { AhkAnalyzeTool } from './ahk-analyze-code.js';
-import { AhkDiagnosticsTool } from './ahk-analyze-diagnostics.js';
-import { AhkLspTool } from './ahk-analyze-lsp.js';
-import { AhkVSCodeProblemsTool } from './ahk-analyze-vscode.js';
-import logger from '../logger.js';
-import { safeParse } from '../core/validation-middleware.js';
-import { createErrorResponse } from '../utils/response-helpers.js';
-
-export const AhkAnalyzeUnifiedArgsSchema = z.object({
-  code: z.string().min(1, 'AutoHotkey code is required'),
-  mode: z.enum(['quick', 'deep', 'fix', 'complete', 'vscode']).default('quick'),
-
-  // Analysis options
-  includeDocumentation: z.boolean().default(true),
-  includeUsageExamples: z.boolean().default(false),
-  analyzeComplexity: z.boolean().default(true),
-
-  // Diagnostic options
-  enableClaudeStandards: z.boolean().default(true),
-  severityFilter: z.enum(['error', 'warning', 'info', 'all']).default('all'),
-
-  // LSP/Fix options
-  autoFix: z.boolean().default(false),
-  fixLevel: z.enum(['safe', 'aggressive', 'style-only']).default('safe'),
-  returnFixedCode: z.boolean().default(true),
-
-  // VS Code integration
-  includeVSCodeProblems: z.boolean().default(false),
-
-  // Output options
-  showPerformance: z.boolean().default(false),
-  format: z.enum(['detailed', 'summary', 'json']).default('detailed')
-});
-
-export const ahkAnalyzeUnifiedToolDefinition = {
-  name: 'AHK_Analyze_Unified',
-  description: `Unified AutoHotkey Code Analysis & Improvement Tool
-
-Combines analysis, diagnostics, auto-fixing, and VS Code integration into one powerful tool.
-
-**Modes:**
-- \`quick\`: Fast diagnostics and basic analysis
-- \`deep\`: Comprehensive analysis with documentation
-- \`fix\`: Analysis + automatic issue fixing
-- \`complete\`: Full analysis pipeline (analyze → diagnose → fix)
-- \`vscode\`: VS Code problems integration
-
-**Workflow:** Instead of using 4+ separate tools, this handles the entire analysis pipeline in one call.`,
-  inputSchema: {
-    type: 'object',
-    properties: {
-      code: {
-        type: 'string',
-        description: 'AutoHotkey v2 code to analyze'
-      },
-      mode: {
-        type: 'string',
-        enum: ['quick', 'deep', 'fix', 'complete', 'vscode'],
-        description: 'Analysis mode - determines which operations to perform',
-        default: 'quick'
-      },
-      includeDocumentation: {
-        type: 'boolean',
-        description: 'Include documentation for built-in elements',
-        default: true
-      },
-      includeUsageExamples: {
-        type: 'boolean',
-        description: 'Include usage examples in analysis',
-        default: false
-      },
-      analyzeComplexity: {
-        type: 'boolean',
-        description: 'Include complexity analysis',
-        default: true
-      },
-      enableClaudeStandards: {
-        type: 'boolean',
-        description: 'Enable Claude coding standards validation',
-        default: true
-      },
-      severityFilter: {
-        type: 'string',
-        enum: ['error', 'warning', 'info', 'all'],
-        description: 'Filter diagnostics by severity level',
-        default: 'all'
-      },
-      autoFix: {
-        type: 'boolean',
-        description: 'Automatically apply safe fixes',
-        default: false
-      },
-      fixLevel: {
-        type: 'string',
-        enum: ['safe', 'aggressive', 'style-only'],
-        description: 'Level of automatic fixes to apply',
-        default: 'safe'
-      },
-      returnFixedCode: {
-        type: 'boolean',
-        description: 'Return the fixed code in output',
-        default: true
-      },
-      includeVSCodeProblems: {
-        type: 'boolean',
-        description: 'Include VS Code problems integration',
-        default: false
-      },
-      showPerformance: {
-        type: 'boolean',
-        description: 'Include performance metrics',
-        default: false
-      },
-      format: {
-        type: 'string',
-        enum: ['detailed', 'summary', 'json'],
-        description: 'Output format style',
-        default: 'detailed'
-      }
-    },
-    required: ['code']
-  }
-};
-
-interface UnifiedAnalysisResult {
-  mode: string;
-  performance: {
-    totalTime: number;
-    analysisTime?: number;
-    diagnosticsTime?: number;
-    fixTime?: number;
-    vscodeTime?: number;
-  };
-  analysis?: any;
-  diagnostics?: any;
-  fixes?: {
-    applied: number;
-    remaining: number;
-    fixedCode?: string;
-    details: Array<{
-      line: number;
-      description: string;
-      before: string;
-      after: string;
-    }>;
-  };
-  vscode?: any;
-  summary: {
-    codeQuality: 'excellent' | 'good' | 'needs-work' | 'poor';
-    totalIssues: number;
-    issuesFixed: number;
-    complexity: number;
-    recommendations: string[];
-  };
-}
-
-export class AhkAnalyzeUnifiedTool {
-  private analyzeTool: AhkAnalyzeTool;
-  private diagnosticsTool: AhkDiagnosticsTool;
-  private lspTool: AhkLspTool;
-  private vscodeTool: AhkVSCodeProblemsTool;
-
-  constructor() {
-    this.analyzeTool = new AhkAnalyzeTool();
-    this.diagnosticsTool = new AhkDiagnosticsTool();
-    this.lspTool = new AhkLspTool();
-    this.vscodeTool = new AhkVSCodeProblemsTool();
-  }
-
-  async execute(args: unknown) {
-    const parsed = safeParse(args, AhkAnalyzeUnifiedArgsSchema, 'AHK_Analyze_Unified');
-    if (!parsed.success) return parsed.error;
-
-    const startTime = performance.now();
-
-    try {
-      const validatedArgs = parsed.data;
-      const { mode, code } = validatedArgs;
-
-      logger.info(`Running unified AHK analysis in ${mode} mode`);
-
       // Create a version with all defaults applied for strict typing
       const argsWithDefaults = {
         code: validatedArgs.code,
@@ -1000,5 +504,4 @@
 
     return output;
   }
->>>>>>> 802681b5
 }