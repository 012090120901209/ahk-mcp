<<<<<<< HEAD
import { z } from 'zod';
import { spawn } from 'child_process';
import * as fs from 'fs/promises';
import * as path from 'path';
import * as os from 'os';
import logger from '../logger.js';
import { McpToolResponse, createTextResponse, createErrorResponse } from '../types/mcp-types.js';
import { safeParse } from '../core/validation-middleware.js';

export const TestInteractiveArgsSchema = z.object({
  scriptContent: z.string().describe('AHK v2 script code to test'),
  testDescription: z.string().describe('Description of what to test'),
  timeout: z.number().default(300000).describe('Max wait time in ms (5 minutes default)'),
  ahkPath: z.string().optional().describe('Path to AutoHotkey v2 executable (auto-detected if not provided)')
});

export type TestInteractiveToolArgs = z.infer<typeof TestInteractiveArgsSchema>;

export const testInteractiveToolDefinition = {
  name: 'AHK_Test_Interactive',
  description: 'Run AHK script with interactive GUI feedback interface. Opens a GUI with PASS/FAIL buttons, captures script output, and waits for manual test verification. Returns pass/fail status and any output captured.',
  inputSchema: {
    type: 'object',
    properties: {
      scriptContent: {
        type: 'string',
        description: 'AutoHotkey v2 script code to test'
      },
      testDescription: {
        type: 'string',
        description: 'Description of what this test validates'
      },
      timeout: {
        type: 'number',
        description: 'Maximum wait time in milliseconds (default: 300000 = 5 minutes)',
        default: 300000
      },
      ahkPath: {
        type: 'string',
        description: 'Path to AutoHotkey v2 executable (auto-detected if not provided)'
      }
    },
    required: ['scriptContent', 'testDescription']
  }
};

export class AhkTestInteractiveTool {
  private static readonly AHK_COMMON_PATHS = [
    'C:\\Program Files\\AutoHotkey\\v2\\AutoHotkey64.exe',
    'C:\\Program Files (x86)\\AutoHotkey\\v2\\AutoHotkey64.exe',
    'C:\\Program Files\\AutoHotkey\\v2\\AutoHotkey.exe',
    'C:\\Program Files (x86)\\AutoHotkey\\v2\\AutoHotkey.exe'
  ];

  private static async findAutoHotkeyPath(): Promise<string | undefined> {
    // Check common installation paths
    for (const ahkPath of AhkTestInteractiveTool.AHK_COMMON_PATHS) {
      try {
        await fs.access(ahkPath);
        logger.info(`Found AutoHotkey at: ${ahkPath}`);
        return ahkPath;
      } catch {
        // Continue checking other paths
      }
    }

    // Try to find via PATH
    if (os.platform() === 'win32') {
      try {
        const { execSync } = await import('child_process');
        const stdout = execSync('where AutoHotkey64.exe', { encoding: 'utf-8' });
        const foundPath = stdout.trim().split('\n')[0];
        if (foundPath) {
          logger.info(`Found AutoHotkey in PATH: ${foundPath}`);
          return foundPath;
        }
      } catch {
        // Fall through
      }
    }

    return undefined;
  }

  async execute(args: unknown): Promise<McpToolResponse> {
    try {
      const parsed = safeParse(args, TestInteractiveArgsSchema, 'AHK_Test_Interactive');
      if (!parsed.success) return parsed.error;

      const { scriptContent, testDescription, timeout, ahkPath } = parsed.data;

      // Auto-detect AutoHotkey path if not provided
      let resolvedAhkPath = ahkPath;
      if (!resolvedAhkPath) {
        resolvedAhkPath = await AhkTestInteractiveTool.findAutoHotkeyPath();
        if (!resolvedAhkPath) {
          throw new Error('AutoHotkey v2 not found. Please install AutoHotkey v2 or provide ahkPath parameter.');
        }
      }

      // Validate AutoHotkey executable
      try {
        await fs.access(resolvedAhkPath);
      } catch {
        throw new Error(`AutoHotkey executable not found at: ${resolvedAhkPath}`);
      }

      // Escape special characters for AHK string
      const escapeAhkString = (str: string): string => {
        return str
          .replace(/\\/g, '\\\\')
          .replace(/"/g, '""')
          .replace(/`/g, '``')
          .replace(/\r?\n/g, '`n')
          .replace(/\t/g, '`t');
      };

      // Create wrapper script with GUI
      const wrapperScript = `#Requires AutoHotkey v2.0

; ============================================
; TEST SCRIPT WRAPPER WITH INTERACTIVE GUI
; ============================================

; Initialize output capture
global OutputCapture := ""
global TestPassed := -1  ; -1 = pending, 0 = failed, 1 = passed

; Redirect OutputDebug to capture buffer
OutputDebug := (text) => {
    global OutputCapture
    OutputCapture .= text . "\`n"
}

; ============================================
; YOUR TEST SCRIPT BEGINS HERE
; ============================================
try {
    ${scriptContent}
} catch Error as err {
    OutputDebug("❌ ERROR: " . err.Message)
    OutputDebug("   Line: " . err.Line)
    OutputDebug("   File: " . err.File)
}

; ============================================
; INTERACTIVE TEST GUI
; ============================================

; Create GUI
TestGui := Gui("+AlwaysOnTop +ToolWindow", "MCP Interactive Test")
TestGui.SetFont("s10")

; Test description
TestGui.AddText("w500 Section", "Test Description:")
TestGui.AddEdit("w500 r3 ReadOnly Background0xF0F0F0", "${escapeAhkString(testDescription)}")

; Output section
TestGui.AddText("w500 xs Section", "Script Output:")
global OutputEdit := TestGui.AddEdit("w500 r10 ReadOnly VScroll Background0xFFFFFF", OutputCapture)

; Status
TestGui.AddText("w500 xs Section", "Manual Verification Required:")
TestGui.AddText("w500 xs", "Did the test execute correctly?")

; Buttons
PassBtn := TestGui.AddButton("w240 h40 xs", "✅ PASS")
PassBtn.OnEvent("Click", (*) => {
    global TestPassed := 1
    ExitApp(0)
})

FailBtn := TestGui.AddButton("w240 h40 x+20", "❌ FAIL")
FailBtn.OnEvent("Click", (*) => {
    global TestPassed := 0
    ExitApp(1)
})

; Refresh button
RefreshBtn := TestGui.AddButton("w500 xs", "🔄 Refresh Output")
RefreshBtn.OnEvent("Click", (*) => {
    global OutputEdit
    global OutputCapture
    OutputEdit.Value := OutputCapture
})

; Set up periodic refresh (every 500ms)
RefreshTimer := () => {
    global OutputEdit
    global OutputCapture
    if (WinExist("ahk_id " TestGui.Hwnd)) {
        OutputEdit.Value := OutputCapture
    }
}
SetTimer(RefreshTimer, 500)

TestGui.OnEvent("Close", (*) => ExitApp(1))
TestGui.Show()
`;

      // Create temp file
      const tempFile = path.join(os.tmpdir(), `mcp-test-${Date.now()}-${Math.random().toString(36).substr(2, 9)}.ahk`);
      await fs.writeFile(tempFile, wrapperScript, 'utf-8');
      logger.info(`Created test script: ${tempFile}`);

      try {
        // Run the script and wait for result
        const result = await new Promise<{ passed: boolean, exitCode: number, output: string }>((resolve, reject) => {
          const child = spawn(resolvedAhkPath, [tempFile], {
            stdio: ['ignore', 'pipe', 'pipe']
          });

          let stdout = '';
          let stderr = '';

          child.stdout?.on('data', (data) => {
            stdout += data.toString();
          });

          child.stderr?.on('data', (data) => {
            stderr += data.toString();
          });

          // Timeout handler
          const timeoutId = setTimeout(() => {
            child.kill('SIGTERM');
            setTimeout(() => child.kill('SIGKILL'), 2000);
            reject(new Error(`Test timed out after ${timeout}ms`));
          }, timeout);

          child.on('error', (err) => {
            clearTimeout(timeoutId);
            reject(new Error(`Failed to start test script: ${err.message}`));
          });

          child.on('exit', (code) => {
            clearTimeout(timeoutId);
            const output = (stdout + stderr).trim();
            resolve({
              passed: code === 0,
              exitCode: code ?? -1,
              output
            });
          });
        });

        // Clean up temp file
        try {
          await fs.unlink(tempFile);
          logger.info(`Cleaned up temp file: ${tempFile}`);
        } catch (cleanupErr) {
          logger.warn(`Failed to clean up temp file: ${cleanupErr}`);
        }

        // Format result
        const statusIcon = result.passed ? '✅' : '❌';
        const statusText = result.passed ? 'PASSED' : 'FAILED';

        return {
          content: [
            {
              type: 'text' as const,
              text: `${statusIcon} Test Result: ${statusText}`
            },
            {
              type: 'text' as const,
              text: `📋 Test: ${testDescription}`
            },
            {
              type: 'text' as const,
              text: `🔢 Exit Code: ${result.exitCode}`
            },
            ...(result.output ? [{
              type: 'text' as const,
              text: `📤 Output:\n${result.output}`
            }] : [])
          ]
        };

      } catch (error) {
        // Clean up temp file on error
        try {
          await fs.unlink(tempFile);
        } catch {
          // Ignore cleanup errors
        }
        throw error;
      }

    } catch (error) {
      logger.error('Error in AHK_Test_Interactive tool:', error);

      let errorMessage = 'Unknown error occurred';
      if (error instanceof Error) {
        errorMessage = error.message;

        if (error.message.includes('AutoHotkey') && error.message.includes('not found')) {
          errorMessage += '\n\nTip: Install AutoHotkey v2 from https://autohotkey.com or specify the ahkPath parameter.';
        } else if (error.message.includes('timed out')) {
          errorMessage += '\n\nTip: The test GUI was not responded to within the timeout period. Increase the timeout parameter if needed.';
        }
      }

      return {
        content: [{ type: 'text', text: `❌ Error: ${errorMessage}` }]
      };
    }
  }
=======
import { z } from 'zod';
import { spawn } from 'child_process';
import * as fs from 'fs/promises';
import * as path from 'path';
import * as os from 'os';
import logger from '../logger.js';
import { McpToolResponse, createTextResponse, createErrorResponse } from '../types/mcp-types.js';

export const TestInteractiveArgsSchema = z.object({
  scriptContent: z.string().describe('AHK v2 script code to test'),
  testDescription: z.string().describe('Description of what to test'),
  timeout: z.number().default(300000).describe('Max wait time in ms (5 minutes default)'),
  ahkPath: z.string().optional().describe('Path to AutoHotkey v2 executable (auto-detected if not provided)')
});

export type TestInteractiveToolArgs = z.infer<typeof TestInteractiveArgsSchema>;

export const ahkTestInteractiveToolDefinition = {
  name: 'AHK_Test_Interactive',
  description: 'Run AHK script with interactive GUI feedback interface. Opens a GUI with PASS/FAIL buttons, captures script output, and waits for manual test verification. Returns pass/fail status and any output captured.',
  inputSchema: {
    type: 'object',
    properties: {
      scriptContent: {
        type: 'string',
        description: 'AutoHotkey v2 script code to test'
      },
      testDescription: {
        type: 'string',
        description: 'Description of what this test validates'
      },
      timeout: {
        type: 'number',
        description: 'Maximum wait time in milliseconds (default: 300000 = 5 minutes)',
        default: 300000
      },
      ahkPath: {
        type: 'string',
        description: 'Path to AutoHotkey v2 executable (auto-detected if not provided)'
      }
    },
    required: ['scriptContent', 'testDescription']
  }
};

export class AhkTestInteractiveTool {
  private static readonly AHK_COMMON_PATHS = [
    'C:\\Program Files\\AutoHotkey\\v2\\AutoHotkey64.exe',
    'C:\\Program Files (x86)\\AutoHotkey\\v2\\AutoHotkey64.exe',
    'C:\\Program Files\\AutoHotkey\\v2\\AutoHotkey.exe',
    'C:\\Program Files (x86)\\AutoHotkey\\v2\\AutoHotkey.exe'
  ];

  private static async findAutoHotkeyPath(): Promise<string | undefined> {
    // Check common installation paths
    for (const ahkPath of AhkTestInteractiveTool.AHK_COMMON_PATHS) {
      try {
        await fs.access(ahkPath);
        logger.info(`Found AutoHotkey at: ${ahkPath}`);
        return ahkPath;
      } catch {
        // Continue checking other paths
      }
    }

    // Try to find via PATH
    if (os.platform() === 'win32') {
      try {
        const { execSync } = await import('child_process');
        const stdout = execSync('where AutoHotkey64.exe', { encoding: 'utf-8' });
        const foundPath = stdout.trim().split('\n')[0];
        if (foundPath) {
          logger.info(`Found AutoHotkey in PATH: ${foundPath}`);
          return foundPath;
        }
      } catch {
        // Fall through
      }
    }

    return undefined;
  }

  async execute(args: z.infer<typeof TestInteractiveArgsSchema>): Promise<McpToolResponse> {
    try {
      const { scriptContent, testDescription, timeout, ahkPath } = TestInteractiveArgsSchema.parse(args);

      // Auto-detect AutoHotkey path if not provided
      let resolvedAhkPath = ahkPath;
      if (!resolvedAhkPath) {
        resolvedAhkPath = await AhkTestInteractiveTool.findAutoHotkeyPath();
        if (!resolvedAhkPath) {
          throw new Error('AutoHotkey v2 not found. Please install AutoHotkey v2 or provide ahkPath parameter.');
        }
      }

      // Validate AutoHotkey executable
      try {
        await fs.access(resolvedAhkPath);
      } catch {
        throw new Error(`AutoHotkey executable not found at: ${resolvedAhkPath}`);
      }

      // Escape special characters for AHK string
      const escapeAhkString = (str: string): string => {
        return str
          .replace(/\\/g, '\\\\')
          .replace(/"/g, '""')
          .replace(/`/g, '``')
          .replace(/\r?\n/g, '`n')
          .replace(/\t/g, '`t');
      };

      // Create wrapper script with GUI
      const wrapperScript = `#Requires AutoHotkey v2.0

; ============================================
; TEST SCRIPT WRAPPER WITH INTERACTIVE GUI
; ============================================

; Initialize output capture
global OutputCapture := ""
global TestPassed := -1  ; -1 = pending, 0 = failed, 1 = passed

; Redirect OutputDebug to capture buffer
OutputDebug := (text) => {
    global OutputCapture
    OutputCapture .= text . "\`n"
}

; ============================================
; YOUR TEST SCRIPT BEGINS HERE
; ============================================
try {
    ${scriptContent}
} catch Error as err {
    OutputDebug("❌ ERROR: " . err.Message)
    OutputDebug("   Line: " . err.Line)
    OutputDebug("   File: " . err.File)
}

; ============================================
; INTERACTIVE TEST GUI
; ============================================

; Create GUI
TestGui := Gui("+AlwaysOnTop +ToolWindow", "MCP Interactive Test")
TestGui.SetFont("s10")

; Test description
TestGui.AddText("w500 Section", "Test Description:")
TestGui.AddEdit("w500 r3 ReadOnly Background0xF0F0F0", "${escapeAhkString(testDescription)}")

; Output section
TestGui.AddText("w500 xs Section", "Script Output:")
global OutputEdit := TestGui.AddEdit("w500 r10 ReadOnly VScroll Background0xFFFFFF", OutputCapture)

; Status
TestGui.AddText("w500 xs Section", "Manual Verification Required:")
TestGui.AddText("w500 xs", "Did the test execute correctly?")

; Buttons
PassBtn := TestGui.AddButton("w240 h40 xs", "✅ PASS")
PassBtn.OnEvent("Click", (*) => {
    global TestPassed := 1
    ExitApp(0)
})

FailBtn := TestGui.AddButton("w240 h40 x+20", "❌ FAIL")
FailBtn.OnEvent("Click", (*) => {
    global TestPassed := 0
    ExitApp(1)
})

; Refresh button
RefreshBtn := TestGui.AddButton("w500 xs", "🔄 Refresh Output")
RefreshBtn.OnEvent("Click", (*) => {
    global OutputEdit
    global OutputCapture
    OutputEdit.Value := OutputCapture
})

; Set up periodic refresh (every 500ms)
RefreshTimer := () => {
    global OutputEdit
    global OutputCapture
    if (WinExist("ahk_id " TestGui.Hwnd)) {
        OutputEdit.Value := OutputCapture
    }
}
SetTimer(RefreshTimer, 500)

TestGui.OnEvent("Close", (*) => ExitApp(1))
TestGui.Show()
`;

      // Create temp file
      const tempFile = path.join(os.tmpdir(), `mcp-test-${Date.now()}-${Math.random().toString(36).substr(2, 9)}.ahk`);
      await fs.writeFile(tempFile, wrapperScript, 'utf-8');
      logger.info(`Created test script: ${tempFile}`);

      try {
        // Run the script and wait for result
        const result = await new Promise<{ passed: boolean, exitCode: number, output: string }>((resolve, reject) => {
          const child = spawn(resolvedAhkPath, [tempFile], {
            stdio: ['ignore', 'pipe', 'pipe']
          });

          let stdout = '';
          let stderr = '';

          child.stdout?.on('data', (data) => {
            stdout += data.toString();
          });

          child.stderr?.on('data', (data) => {
            stderr += data.toString();
          });

          // Timeout handler
          const timeoutId = setTimeout(() => {
            child.kill('SIGTERM');
            setTimeout(() => child.kill('SIGKILL'), 2000);
            reject(new Error(`Test timed out after ${timeout}ms`));
          }, timeout);

          child.on('error', (err) => {
            clearTimeout(timeoutId);
            reject(new Error(`Failed to start test script: ${err.message}`));
          });

          child.on('exit', (code) => {
            clearTimeout(timeoutId);
            const output = (stdout + stderr).trim();
            resolve({
              passed: code === 0,
              exitCode: code ?? -1,
              output
            });
          });
        });

        // Clean up temp file
        try {
          await fs.unlink(tempFile);
          logger.info(`Cleaned up temp file: ${tempFile}`);
        } catch (cleanupErr) {
          logger.warn(`Failed to clean up temp file: ${cleanupErr}`);
        }

        // Format result
        const statusIcon = result.passed ? '✅' : '❌';
        const statusText = result.passed ? 'PASSED' : 'FAILED';

        return {
          content: [
            {
              type: 'text' as const,
              text: `${statusIcon} Test Result: ${statusText}`
            },
            {
              type: 'text' as const,
              text: `📋 Test: ${testDescription}`
            },
            {
              type: 'text' as const,
              text: `🔢 Exit Code: ${result.exitCode}`
            },
            ...(result.output ? [{
              type: 'text' as const,
              text: `📤 Output:\n${result.output}`
            }] : [])
          ]
        };

      } catch (error) {
        // Clean up temp file on error
        try {
          await fs.unlink(tempFile);
        } catch {
          // Ignore cleanup errors
        }
        throw error;
      }

    } catch (error) {
      logger.error('Error in AHK_Test_Interactive tool:', error);

      let errorMessage = 'Unknown error occurred';
      if (error instanceof Error) {
        errorMessage = error.message;

        if (error.message.includes('AutoHotkey') && error.message.includes('not found')) {
          errorMessage += '\n\nTip: Install AutoHotkey v2 from https://autohotkey.com or specify the ahkPath parameter.';
        } else if (error.message.includes('timed out')) {
          errorMessage += '\n\nTip: The test GUI was not responded to within the timeout period. Increase the timeout parameter if needed.';
        }
      }

      return {
        content: [{ type: 'text', text: `❌ Error: ${errorMessage}` }]
      };
    }
  }
>>>>>>> 802681b5
}<|MERGE_RESOLUTION|>--- conflicted
+++ resolved
@@ -1,313 +1,3 @@
-<<<<<<< HEAD
-import { z } from 'zod';
-import { spawn } from 'child_process';
-import * as fs from 'fs/promises';
-import * as path from 'path';
-import * as os from 'os';
-import logger from '../logger.js';
-import { McpToolResponse, createTextResponse, createErrorResponse } from '../types/mcp-types.js';
-import { safeParse } from '../core/validation-middleware.js';
-
-export const TestInteractiveArgsSchema = z.object({
-  scriptContent: z.string().describe('AHK v2 script code to test'),
-  testDescription: z.string().describe('Description of what to test'),
-  timeout: z.number().default(300000).describe('Max wait time in ms (5 minutes default)'),
-  ahkPath: z.string().optional().describe('Path to AutoHotkey v2 executable (auto-detected if not provided)')
-});
-
-export type TestInteractiveToolArgs = z.infer<typeof TestInteractiveArgsSchema>;
-
-export const testInteractiveToolDefinition = {
-  name: 'AHK_Test_Interactive',
-  description: 'Run AHK script with interactive GUI feedback interface. Opens a GUI with PASS/FAIL buttons, captures script output, and waits for manual test verification. Returns pass/fail status and any output captured.',
-  inputSchema: {
-    type: 'object',
-    properties: {
-      scriptContent: {
-        type: 'string',
-        description: 'AutoHotkey v2 script code to test'
-      },
-      testDescription: {
-        type: 'string',
-        description: 'Description of what this test validates'
-      },
-      timeout: {
-        type: 'number',
-        description: 'Maximum wait time in milliseconds (default: 300000 = 5 minutes)',
-        default: 300000
-      },
-      ahkPath: {
-        type: 'string',
-        description: 'Path to AutoHotkey v2 executable (auto-detected if not provided)'
-      }
-    },
-    required: ['scriptContent', 'testDescription']
-  }
-};
-
-export class AhkTestInteractiveTool {
-  private static readonly AHK_COMMON_PATHS = [
-    'C:\\Program Files\\AutoHotkey\\v2\\AutoHotkey64.exe',
-    'C:\\Program Files (x86)\\AutoHotkey\\v2\\AutoHotkey64.exe',
-    'C:\\Program Files\\AutoHotkey\\v2\\AutoHotkey.exe',
-    'C:\\Program Files (x86)\\AutoHotkey\\v2\\AutoHotkey.exe'
-  ];
-
-  private static async findAutoHotkeyPath(): Promise<string | undefined> {
-    // Check common installation paths
-    for (const ahkPath of AhkTestInteractiveTool.AHK_COMMON_PATHS) {
-      try {
-        await fs.access(ahkPath);
-        logger.info(`Found AutoHotkey at: ${ahkPath}`);
-        return ahkPath;
-      } catch {
-        // Continue checking other paths
-      }
-    }
-
-    // Try to find via PATH
-    if (os.platform() === 'win32') {
-      try {
-        const { execSync } = await import('child_process');
-        const stdout = execSync('where AutoHotkey64.exe', { encoding: 'utf-8' });
-        const foundPath = stdout.trim().split('\n')[0];
-        if (foundPath) {
-          logger.info(`Found AutoHotkey in PATH: ${foundPath}`);
-          return foundPath;
-        }
-      } catch {
-        // Fall through
-      }
-    }
-
-    return undefined;
-  }
-
-  async execute(args: unknown): Promise<McpToolResponse> {
-    try {
-      const parsed = safeParse(args, TestInteractiveArgsSchema, 'AHK_Test_Interactive');
-      if (!parsed.success) return parsed.error;
-
-      const { scriptContent, testDescription, timeout, ahkPath } = parsed.data;
-
-      // Auto-detect AutoHotkey path if not provided
-      let resolvedAhkPath = ahkPath;
-      if (!resolvedAhkPath) {
-        resolvedAhkPath = await AhkTestInteractiveTool.findAutoHotkeyPath();
-        if (!resolvedAhkPath) {
-          throw new Error('AutoHotkey v2 not found. Please install AutoHotkey v2 or provide ahkPath parameter.');
-        }
-      }
-
-      // Validate AutoHotkey executable
-      try {
-        await fs.access(resolvedAhkPath);
-      } catch {
-        throw new Error(`AutoHotkey executable not found at: ${resolvedAhkPath}`);
-      }
-
-      // Escape special characters for AHK string
-      const escapeAhkString = (str: string): string => {
-        return str
-          .replace(/\\/g, '\\\\')
-          .replace(/"/g, '""')
-          .replace(/`/g, '``')
-          .replace(/\r?\n/g, '`n')
-          .replace(/\t/g, '`t');
-      };
-
-      // Create wrapper script with GUI
-      const wrapperScript = `#Requires AutoHotkey v2.0
-
-; ============================================
-; TEST SCRIPT WRAPPER WITH INTERACTIVE GUI
-; ============================================
-
-; Initialize output capture
-global OutputCapture := ""
-global TestPassed := -1  ; -1 = pending, 0 = failed, 1 = passed
-
-; Redirect OutputDebug to capture buffer
-OutputDebug := (text) => {
-    global OutputCapture
-    OutputCapture .= text . "\`n"
-}
-
-; ============================================
-; YOUR TEST SCRIPT BEGINS HERE
-; ============================================
-try {
-    ${scriptContent}
-} catch Error as err {
-    OutputDebug("❌ ERROR: " . err.Message)
-    OutputDebug("   Line: " . err.Line)
-    OutputDebug("   File: " . err.File)
-}
-
-; ============================================
-; INTERACTIVE TEST GUI
-; ============================================
-
-; Create GUI
-TestGui := Gui("+AlwaysOnTop +ToolWindow", "MCP Interactive Test")
-TestGui.SetFont("s10")
-
-; Test description
-TestGui.AddText("w500 Section", "Test Description:")
-TestGui.AddEdit("w500 r3 ReadOnly Background0xF0F0F0", "${escapeAhkString(testDescription)}")
-
-; Output section
-TestGui.AddText("w500 xs Section", "Script Output:")
-global OutputEdit := TestGui.AddEdit("w500 r10 ReadOnly VScroll Background0xFFFFFF", OutputCapture)
-
-; Status
-TestGui.AddText("w500 xs Section", "Manual Verification Required:")
-TestGui.AddText("w500 xs", "Did the test execute correctly?")
-
-; Buttons
-PassBtn := TestGui.AddButton("w240 h40 xs", "✅ PASS")
-PassBtn.OnEvent("Click", (*) => {
-    global TestPassed := 1
-    ExitApp(0)
-})
-
-FailBtn := TestGui.AddButton("w240 h40 x+20", "❌ FAIL")
-FailBtn.OnEvent("Click", (*) => {
-    global TestPassed := 0
-    ExitApp(1)
-})
-
-; Refresh button
-RefreshBtn := TestGui.AddButton("w500 xs", "🔄 Refresh Output")
-RefreshBtn.OnEvent("Click", (*) => {
-    global OutputEdit
-    global OutputCapture
-    OutputEdit.Value := OutputCapture
-})
-
-; Set up periodic refresh (every 500ms)
-RefreshTimer := () => {
-    global OutputEdit
-    global OutputCapture
-    if (WinExist("ahk_id " TestGui.Hwnd)) {
-        OutputEdit.Value := OutputCapture
-    }
-}
-SetTimer(RefreshTimer, 500)
-
-TestGui.OnEvent("Close", (*) => ExitApp(1))
-TestGui.Show()
-`;
-
-      // Create temp file
-      const tempFile = path.join(os.tmpdir(), `mcp-test-${Date.now()}-${Math.random().toString(36).substr(2, 9)}.ahk`);
-      await fs.writeFile(tempFile, wrapperScript, 'utf-8');
-      logger.info(`Created test script: ${tempFile}`);
-
-      try {
-        // Run the script and wait for result
-        const result = await new Promise<{ passed: boolean, exitCode: number, output: string }>((resolve, reject) => {
-          const child = spawn(resolvedAhkPath, [tempFile], {
-            stdio: ['ignore', 'pipe', 'pipe']
-          });
-
-          let stdout = '';
-          let stderr = '';
-
-          child.stdout?.on('data', (data) => {
-            stdout += data.toString();
-          });
-
-          child.stderr?.on('data', (data) => {
-            stderr += data.toString();
-          });
-
-          // Timeout handler
-          const timeoutId = setTimeout(() => {
-            child.kill('SIGTERM');
-            setTimeout(() => child.kill('SIGKILL'), 2000);
-            reject(new Error(`Test timed out after ${timeout}ms`));
-          }, timeout);
-
-          child.on('error', (err) => {
-            clearTimeout(timeoutId);
-            reject(new Error(`Failed to start test script: ${err.message}`));
-          });
-
-          child.on('exit', (code) => {
-            clearTimeout(timeoutId);
-            const output = (stdout + stderr).trim();
-            resolve({
-              passed: code === 0,
-              exitCode: code ?? -1,
-              output
-            });
-          });
-        });
-
-        // Clean up temp file
-        try {
-          await fs.unlink(tempFile);
-          logger.info(`Cleaned up temp file: ${tempFile}`);
-        } catch (cleanupErr) {
-          logger.warn(`Failed to clean up temp file: ${cleanupErr}`);
-        }
-
-        // Format result
-        const statusIcon = result.passed ? '✅' : '❌';
-        const statusText = result.passed ? 'PASSED' : 'FAILED';
-
-        return {
-          content: [
-            {
-              type: 'text' as const,
-              text: `${statusIcon} Test Result: ${statusText}`
-            },
-            {
-              type: 'text' as const,
-              text: `📋 Test: ${testDescription}`
-            },
-            {
-              type: 'text' as const,
-              text: `🔢 Exit Code: ${result.exitCode}`
-            },
-            ...(result.output ? [{
-              type: 'text' as const,
-              text: `📤 Output:\n${result.output}`
-            }] : [])
-          ]
-        };
-
-      } catch (error) {
-        // Clean up temp file on error
-        try {
-          await fs.unlink(tempFile);
-        } catch {
-          // Ignore cleanup errors
-        }
-        throw error;
-      }
-
-    } catch (error) {
-      logger.error('Error in AHK_Test_Interactive tool:', error);
-
-      let errorMessage = 'Unknown error occurred';
-      if (error instanceof Error) {
-        errorMessage = error.message;
-
-        if (error.message.includes('AutoHotkey') && error.message.includes('not found')) {
-          errorMessage += '\n\nTip: Install AutoHotkey v2 from https://autohotkey.com or specify the ahkPath parameter.';
-        } else if (error.message.includes('timed out')) {
-          errorMessage += '\n\nTip: The test GUI was not responded to within the timeout period. Increase the timeout parameter if needed.';
-        }
-      }
-
-      return {
-        content: [{ type: 'text', text: `❌ Error: ${errorMessage}` }]
-      };
-    }
-  }
-=======
 import { z } from 'zod';
 import { spawn } from 'child_process';
 import * as fs from 'fs/promises';
@@ -612,5 +302,4 @@
       };
     }
   }
->>>>>>> 802681b5
 }